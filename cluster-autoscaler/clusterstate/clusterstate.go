/*
Copyright 2016 The Kubernetes Authors.

Licensed under the Apache License, Version 2.0 (the "License");
you may not use this file except in compliance with the License.
You may obtain a copy of the License at

    http://www.apache.org/licenses/LICENSE-2.0

Unless required by applicable law or agreed to in writing, software
distributed under the License is distributed on an "AS IS" BASIS,
WITHOUT WARRANTIES OR CONDITIONS OF ANY KIND, either express or implied.
See the License for the specific language governing permissions and
limitations under the License.
*/

package clusterstate

import (
	"fmt"
	"reflect"
	"strings"
	"sync"
	"time"

	"k8s.io/autoscaler/cluster-autoscaler/cloudprovider"
	"k8s.io/autoscaler/cluster-autoscaler/clusterstate/api"
	"k8s.io/autoscaler/cluster-autoscaler/clusterstate/utils"
	"k8s.io/autoscaler/cluster-autoscaler/metrics"
	"k8s.io/autoscaler/cluster-autoscaler/utils/backoff"
	"k8s.io/autoscaler/cluster-autoscaler/utils/deletetaint"
	kube_util "k8s.io/autoscaler/cluster-autoscaler/utils/kubernetes"

	apiv1 "k8s.io/api/core/v1"
	metav1 "k8s.io/apimachinery/pkg/apis/meta/v1"
	"k8s.io/apimachinery/pkg/util/sets"
<<<<<<< HEAD
	schedulercache "k8s.io/kubernetes/pkg/scheduler/cache"
=======
	schedulernodeinfo "k8s.io/kubernetes/pkg/scheduler/nodeinfo"
>>>>>>> d09c20dc

	"k8s.io/klog"
)

const (
	// MaxNodeStartupTime is the maximum time from the moment the node is registered to the time the node is ready.
	MaxNodeStartupTime = 15 * time.Minute

	// MaxStatusSettingDelayAfterCreation is the maximum time for node to set its initial status after the
	// node is registered.
	MaxStatusSettingDelayAfterCreation = 2 * time.Minute

	// MaxNodeGroupBackoffDuration is the maximum backoff duration for a NodeGroup after new nodes failed to start.
	MaxNodeGroupBackoffDuration = 30 * time.Minute

	// InitialNodeGroupBackoffDuration is the duration of first backoff after a new node failed to start.
	InitialNodeGroupBackoffDuration = 5 * time.Minute

	// NodeGroupBackoffResetTimeout is the time after last failed scale-up when the backoff duration is reset.
	NodeGroupBackoffResetTimeout = 3 * time.Hour
)

// ScaleUpRequest contains information about the requested node group scale up.
type ScaleUpRequest struct {
	// NodeGroup is the node group to be scaled up.
	NodeGroup cloudprovider.NodeGroup
	// Time is the time when the request was submitted.
	Time time.Time
	// ExpectedAddTime is the time at which the request should be fulfilled.
	ExpectedAddTime time.Time
	// How much the node group is increased.
	Increase int
}

// ScaleDownRequest contains information about the requested node deletion.
type ScaleDownRequest struct {
	// NodeName is the name of the node to be deleted.
	NodeName string
	// NodeGroup is the node group of the deleted node.
	NodeGroup cloudprovider.NodeGroup
	// Time is the time when the node deletion was requested.
	Time time.Time
	// ExpectedDeleteTime is the time when the node is expected to be deleted.
	ExpectedDeleteTime time.Time
}

// ClusterStateRegistryConfig contains configuration information for ClusterStateRegistry.
type ClusterStateRegistryConfig struct {
	// Maximum percentage of unready nodes in total, if the number of unready nodes is higher than OkTotalUnreadyCount.
	MaxTotalUnreadyPercentage float64
	// Minimum number of nodes that must be unready for MaxTotalUnreadyPercentage to apply.
	// This is to ensure that in very small clusters (e.g. 2 nodes) a single node's failure doesn't disable autoscaling.
	OkTotalUnreadyCount int
	//  Maximum time CA waits for node to be provisioned
	MaxNodeProvisionTime time.Duration
}

// IncorrectNodeGroupSize contains information about how much the current size of the node group
// differs from the expected size. Prolonged, stable mismatch is an indication of quota
// or startup issues.
type IncorrectNodeGroupSize struct {
	// ExpectedSize is the size of the node group measured on the cloud provider side.
	ExpectedSize int
	// CurrentSize is the size of the node group measured on the kubernetes side.
	CurrentSize int
	// FirstObserved is the time when the given difference occurred.
	FirstObserved time.Time
}

// UnregisteredNode contains information about nodes that are present on the cluster provider side
// but failed to register in Kubernetes.
type UnregisteredNode struct {
	// Node is a dummy node that contains only the name of the node.
	Node *apiv1.Node
	// UnregisteredSince is the time when the node was first spotted.
	UnregisteredSince time.Time
}

// ClusterStateRegistry is a structure to keep track the current state of the cluster.
type ClusterStateRegistry struct {
	sync.Mutex
<<<<<<< HEAD
	config                  ClusterStateRegistryConfig
	scaleUpRequests         map[string]*ScaleUpRequest // nodeGroupName -> ScaleUpRequest
	scaleDownRequests       []*ScaleDownRequest
	nodes                   []*apiv1.Node
	nodeInfosForGroups      map[string]*schedulercache.NodeInfo
	cloudProvider           cloudprovider.CloudProvider
	perNodeGroupReadiness   map[string]Readiness
	totalReadiness          Readiness
	acceptableRanges        map[string]AcceptableRange
	incorrectNodeGroupSizes map[string]IncorrectNodeGroupSize
	unregisteredNodes       map[string]UnregisteredNode
	candidatesForScaleDown  map[string][]string
	nodeGroupBackoffInfo    backoff.Backoff
	lastStatus              *api.ClusterAutoscalerStatus
	lastScaleDownUpdateTime time.Time
	logRecorder             *utils.LogEventRecorder
=======
	config                             ClusterStateRegistryConfig
	scaleUpRequests                    map[string]*ScaleUpRequest // nodeGroupName -> ScaleUpRequest
	scaleDownRequests                  []*ScaleDownRequest
	nodes                              []*apiv1.Node
	nodeInfosForGroups                 map[string]*schedulernodeinfo.NodeInfo
	cloudProvider                      cloudprovider.CloudProvider
	perNodeGroupReadiness              map[string]Readiness
	totalReadiness                     Readiness
	acceptableRanges                   map[string]AcceptableRange
	incorrectNodeGroupSizes            map[string]IncorrectNodeGroupSize
	unregisteredNodes                  map[string]UnregisteredNode
	candidatesForScaleDown             map[string][]string
	backoff                            backoff.Backoff
	lastStatus                         *api.ClusterAutoscalerStatus
	lastScaleDownUpdateTime            time.Time
	logRecorder                        *utils.LogEventRecorder
	cloudProviderNodeInstances         map[string][]cloudprovider.Instance
	previousCloudProviderNodeInstances map[string][]cloudprovider.Instance
>>>>>>> d09c20dc
}

// NewClusterStateRegistry creates new ClusterStateRegistry.
func NewClusterStateRegistry(cloudProvider cloudprovider.CloudProvider, config ClusterStateRegistryConfig, logRecorder *utils.LogEventRecorder, backoff backoff.Backoff) *ClusterStateRegistry {
	emptyStatus := &api.ClusterAutoscalerStatus{
		ClusterwideConditions: make([]api.ClusterAutoscalerCondition, 0),
		NodeGroupStatuses:     make([]api.NodeGroupStatus, 0),
	}
	return &ClusterStateRegistry{
		scaleUpRequests:         make(map[string]*ScaleUpRequest),
		scaleDownRequests:       make([]*ScaleDownRequest, 0),
		nodes:                   make([]*apiv1.Node, 0),
		cloudProvider:           cloudProvider,
		config:                  config,
		perNodeGroupReadiness:   make(map[string]Readiness),
		acceptableRanges:        make(map[string]AcceptableRange),
		incorrectNodeGroupSizes: make(map[string]IncorrectNodeGroupSize),
		unregisteredNodes:       make(map[string]UnregisteredNode),
		candidatesForScaleDown:  make(map[string][]string),
		backoff:                 backoff,
		lastStatus:              emptyStatus,
		logRecorder:             logRecorder,
	}
}

// RegisterOrUpdateScaleUp registers scale-up for give node group or changes requested node increase
// count.
// If delta is positive then number of new nodes requested is increased; Time and expectedAddTime
// are reset.
// If delta is negative the number of new nodes requested is decreased; Time and expectedAddTime are
// left intact.
func (csr *ClusterStateRegistry) RegisterOrUpdateScaleUp(nodeGroup cloudprovider.NodeGroup, delta int, currentTime time.Time) {
	csr.Lock()
	defer csr.Unlock()
	csr.registerOrUpdateScaleUpNoLock(nodeGroup, delta, currentTime)
}

func (csr *ClusterStateRegistry) registerOrUpdateScaleUpNoLock(nodeGroup cloudprovider.NodeGroup, delta int, currentTime time.Time) {
	scaleUpRequest, found := csr.scaleUpRequests[nodeGroup.Id()]
	if !found && delta > 0 {
		scaleUpRequest = &ScaleUpRequest{
			NodeGroup:       nodeGroup,
			Increase:        delta,
			Time:            currentTime,
			ExpectedAddTime: currentTime.Add(csr.config.MaxNodeProvisionTime),
		}
		csr.scaleUpRequests[nodeGroup.Id()] = scaleUpRequest
		return
	}

	if !found {
		// delta <=0
		return
	}

	// update the old request
	if scaleUpRequest.Increase+delta <= 0 {
		// increase <= 0 means that there is no scale-up intent really
		delete(csr.scaleUpRequests, nodeGroup.Id())
		return
	}

	scaleUpRequest.Increase += delta
	if delta > 0 {
		// if we are actually adding new nodes shift Time and ExpectedAddTime
		scaleUpRequest.Time = currentTime
		scaleUpRequest.ExpectedAddTime = currentTime.Add(csr.config.MaxNodeProvisionTime)
	}
}

// RegisterScaleDown registers node scale down.
func (csr *ClusterStateRegistry) RegisterScaleDown(request *ScaleDownRequest) {
	csr.Lock()
	defer csr.Unlock()
	csr.scaleDownRequests = append(csr.scaleDownRequests, request)
}

// To be executed under a lock.
func (csr *ClusterStateRegistry) updateScaleRequests(currentTime time.Time) {
	// clean up stale backoff info
	csr.backoff.RemoveStaleBackoffData(currentTime)

	for nodeGroupName, scaleUpRequest := range csr.scaleUpRequests {
		if !csr.areThereUpcomingNodesInNodeGroup(nodeGroupName) {
			// scale-out finished successfully
			// remove it and reset node group backoff
			delete(csr.scaleUpRequests, nodeGroupName)
<<<<<<< HEAD
			csr.nodeGroupBackoffInfo.RemoveBackoff(scaleUpRequest.NodeGroup)
=======
			csr.backoff.RemoveBackoff(scaleUpRequest.NodeGroup, csr.nodeInfosForGroups[scaleUpRequest.NodeGroup.Id()])
>>>>>>> d09c20dc
			klog.V(4).Infof("Scale up in group %v finished successfully in %v",
				nodeGroupName, currentTime.Sub(scaleUpRequest.Time))
			continue
		}

		if scaleUpRequest.ExpectedAddTime.Before(currentTime) {
			klog.Warningf("Scale-up timed out for node group %v after %v",
				nodeGroupName, currentTime.Sub(scaleUpRequest.Time))
			csr.logRecorder.Eventf(apiv1.EventTypeWarning, "ScaleUpTimedOut",
				"Nodes added to group %s failed to register within %v",
				scaleUpRequest.NodeGroup.Id(), currentTime.Sub(scaleUpRequest.Time))
			metrics.RegisterFailedScaleUp(metrics.Timeout)
			csr.backoffNodeGroup(scaleUpRequest.NodeGroup, cloudprovider.OtherErrorClass, "timeout", currentTime)
			delete(csr.scaleUpRequests, nodeGroupName)
		}
	}

	newScaleDownRequests := make([]*ScaleDownRequest, 0)
	for _, scaleDownRequest := range csr.scaleDownRequests {
		if scaleDownRequest.ExpectedDeleteTime.After(currentTime) {
			newScaleDownRequests = append(newScaleDownRequests, scaleDownRequest)
		}
	}
	csr.scaleDownRequests = newScaleDownRequests
}

// To be executed under a lock.
<<<<<<< HEAD
func (csr *ClusterStateRegistry) backoffNodeGroup(nodeGroup cloudprovider.NodeGroup, currentTime time.Time) {
	backoffUntil := csr.nodeGroupBackoffInfo.Backoff(nodeGroup, currentTime)
	klog.Warningf("Disabling scale-up for node group %v until %v", nodeGroup.Id(), backoffUntil)
=======
func (csr *ClusterStateRegistry) backoffNodeGroup(nodeGroup cloudprovider.NodeGroup, errorClass cloudprovider.InstanceErrorClass, errorCode string, currentTime time.Time) {
	nodeGroupInfo := csr.nodeInfosForGroups[nodeGroup.Id()]
	backoffUntil := csr.backoff.Backoff(nodeGroup, nodeGroupInfo, errorClass, errorCode, currentTime)
	klog.Warningf("Disabling scale-up for node group %v until %v; errorClass=%v; errorCode=%v", nodeGroup.Id(), backoffUntil, errorClass, errorCode)
>>>>>>> d09c20dc
}

// RegisterFailedScaleUp should be called after getting error from cloudprovider
// when trying to scale-up node group. It will mark this group as not safe to autoscale
// for some time.
func (csr *ClusterStateRegistry) RegisterFailedScaleUp(nodeGroup cloudprovider.NodeGroup, reason metrics.FailedScaleUpReason, currentTime time.Time) {
	csr.Lock()
	defer csr.Unlock()
	csr.registerFailedScaleUpNoLock(nodeGroup, reason, cloudprovider.OtherErrorClass, "cloudProviderError", currentTime)
}

func (csr *ClusterStateRegistry) registerFailedScaleUpNoLock(nodeGroup cloudprovider.NodeGroup, reason metrics.FailedScaleUpReason, errorClass cloudprovider.InstanceErrorClass, errorCode string, currentTime time.Time) {
	metrics.RegisterFailedScaleUp(reason)
	csr.backoffNodeGroup(nodeGroup, errorClass, errorCode, currentTime)
}

// UpdateNodes updates the state of the nodes in the ClusterStateRegistry and recalculates the stats
<<<<<<< HEAD
func (csr *ClusterStateRegistry) UpdateNodes(nodes []*apiv1.Node, nodeInfosForGroups map[string]*schedulercache.NodeInfo, currentTime time.Time) error {
=======
func (csr *ClusterStateRegistry) UpdateNodes(nodes []*apiv1.Node, nodeInfosForGroups map[string]*schedulernodeinfo.NodeInfo, currentTime time.Time) error {
>>>>>>> d09c20dc
	csr.updateNodeGroupMetrics()
	targetSizes, err := getTargetSizes(csr.cloudProvider)
	if err != nil {
		return err
	}

	cloudProviderNodeInstances, err := getCloudProviderNodeInstances(csr.cloudProvider)
	if err != nil {
		return err
	}
	notRegistered := getNotRegisteredNodes(nodes, cloudProviderNodeInstances, currentTime)

	csr.Lock()
	defer csr.Unlock()

	csr.nodes = nodes
	csr.nodeInfosForGroups = nodeInfosForGroups
<<<<<<< HEAD
=======
	csr.previousCloudProviderNodeInstances = csr.cloudProviderNodeInstances
	csr.cloudProviderNodeInstances = cloudProviderNodeInstances
>>>>>>> d09c20dc

	csr.updateUnregisteredNodes(notRegistered)
	csr.updateReadinessStats(currentTime)

	// update acceptable ranges based on requests from last loop and targetSizes
	// updateScaleRequests relies on acceptableRanges being up to date
	csr.updateAcceptableRanges(targetSizes)
	csr.updateScaleRequests(currentTime)
	csr.handleOutOfResourcesErrors(currentTime)
	//  recalculate acceptable ranges after removing timed out requests
	csr.updateAcceptableRanges(targetSizes)
	csr.updateIncorrectNodeGroupSizes(currentTime)
	return nil
}

// Recalculate cluster state after scale-ups or scale-downs were registered.
func (csr *ClusterStateRegistry) Recalculate() {
	targetSizes, err := getTargetSizes(csr.cloudProvider)
	if err != nil {
		klog.Warningf("Failed to get target sizes, when trying to recalculate cluster state: %v", err)
	}

	csr.Lock()
	defer csr.Unlock()
	csr.updateAcceptableRanges(targetSizes)
}

// getTargetSizes gets target sizes of node groups.
func getTargetSizes(cp cloudprovider.CloudProvider) (map[string]int, error) {
	result := make(map[string]int)
	for _, ng := range cp.NodeGroups() {
		size, err := ng.TargetSize()
		if err != nil {
			return map[string]int{}, err
		}
		result[ng.Id()] = size
	}
	return result, nil
}

// IsClusterHealthy returns true if the cluster health is within the acceptable limits
func (csr *ClusterStateRegistry) IsClusterHealthy() bool {
	csr.Lock()
	defer csr.Unlock()

	totalUnready := csr.totalReadiness.Unready + csr.totalReadiness.LongNotStarted + csr.totalReadiness.LongUnregistered

	if totalUnready > csr.config.OkTotalUnreadyCount &&
		float64(totalUnready) > csr.config.MaxTotalUnreadyPercentage/100.0*float64(len(csr.nodes)) {
		return false
	}

	return true
}

// IsNodeGroupHealthy returns true if the node group health is within the acceptable limits
func (csr *ClusterStateRegistry) IsNodeGroupHealthy(nodeGroupName string) bool {
	acceptable, found := csr.acceptableRanges[nodeGroupName]
	if !found {
		klog.Warningf("Failed to find acceptable ranges for %v", nodeGroupName)
		return false
	}

	readiness, found := csr.perNodeGroupReadiness[nodeGroupName]
	if !found {
		// No nodes but target == 0 or just scaling up.
		if acceptable.CurrentTarget == 0 || (acceptable.MinNodes == 0 && acceptable.CurrentTarget > 0) {
			return true
		}
		klog.Warningf("Failed to find readiness information for %v", nodeGroupName)
		return false
	}

	unjustifiedUnready := 0
	// Too few nodes, something is missing. Below the expected node count.
	if readiness.Ready < acceptable.MinNodes {
		unjustifiedUnready += acceptable.MinNodes - readiness.Ready
	}
	// TODO: verify against max nodes as well.

	if unjustifiedUnready > csr.config.OkTotalUnreadyCount &&
		float64(unjustifiedUnready) > csr.config.MaxTotalUnreadyPercentage/100.0*
			float64(readiness.Ready+readiness.Unready+readiness.NotStarted+readiness.LongNotStarted) {
		return false
	}

	return true
}

// updateNodeGroupMetrics looks at NodeGroups provided by cloudprovider and updates corresponding metrics
func (csr *ClusterStateRegistry) updateNodeGroupMetrics() {
	autoscaled := 0
	autoprovisioned := 0
	for _, nodeGroup := range csr.cloudProvider.NodeGroups() {
		if !nodeGroup.Exist() {
			continue
		}
		if nodeGroup.Autoprovisioned() {
			autoprovisioned++
		} else {
			autoscaled++
		}
	}
	metrics.UpdateNodeGroupsCount(autoscaled, autoprovisioned)
}

// IsNodeGroupSafeToScaleUp returns true if node group can be scaled up now.
func (csr *ClusterStateRegistry) IsNodeGroupSafeToScaleUp(nodeGroup cloudprovider.NodeGroup, now time.Time) bool {
	if !csr.IsNodeGroupHealthy(nodeGroup.Id()) {
		return false
	}
	return !csr.backoff.IsBackedOff(nodeGroup, csr.nodeInfosForGroups[nodeGroup.Id()], now)
}

func (csr *ClusterStateRegistry) getProvisionedAndTargetSizesForNodeGroup(nodeGroupName string) (provisioned, target int, ok bool) {
	acceptable, found := csr.acceptableRanges[nodeGroupName]
	if !found {
		klog.Warningf("Failed to find acceptable ranges for %v", nodeGroupName)
		return 0, 0, false
	}
	target = acceptable.CurrentTarget

	readiness, found := csr.perNodeGroupReadiness[nodeGroupName]
	if !found {
		// No need to warn if node group has size 0 (was scaled to 0 before).
		if acceptable.MinNodes != 0 {
			klog.Warningf("Failed to find readiness information for %v", nodeGroupName)
		}
		return 0, target, true
	}
	provisioned = readiness.Registered - readiness.NotStarted - readiness.LongNotStarted

	return provisioned, target, true
}

func (csr *ClusterStateRegistry) areThereUpcomingNodesInNodeGroup(nodeGroupName string) bool {
	provisioned, target, ok := csr.getProvisionedAndTargetSizesForNodeGroup(nodeGroupName)
	if !ok {
		return false
	}
	return target > provisioned
}

// IsNodeGroupAtTargetSize returns true if the number of nodes provisioned in the group is equal to the target number of nodes.
func (csr *ClusterStateRegistry) IsNodeGroupAtTargetSize(nodeGroupName string) bool {
	provisioned, target, ok := csr.getProvisionedAndTargetSizesForNodeGroup(nodeGroupName)
	if !ok {
		return false
	}
	return target == provisioned
}

// IsNodeGroupScalingUp returns true if the node group is currently scaling up.
func (csr *ClusterStateRegistry) IsNodeGroupScalingUp(nodeGroupName string) bool {
	if !csr.areThereUpcomingNodesInNodeGroup(nodeGroupName) {
		return false
	}
	_, found := csr.scaleUpRequests[nodeGroupName]
	return found
}

// AcceptableRange contains information about acceptable size of a node group.
type AcceptableRange struct {
	// MinNodes is the minimum number of nodes in the group.
	MinNodes int
	// MaxNodes is the maximum number of nodes in the group.
	MaxNodes int
	// CurrentTarget is the current target size of the group.
	CurrentTarget int
}

// updateAcceptableRanges updates cluster state registry with how many nodes can be in a cluster.
// The function assumes that the nodeGroup.TargetSize() is the desired number of nodes.
// So if there has been a recent scale up of size 5 then there should be between targetSize-5 and targetSize
// nodes in ready state. In the same way, if there have been 3 nodes removed recently then
// the expected number of ready nodes is between targetSize and targetSize + 3.
func (csr *ClusterStateRegistry) updateAcceptableRanges(targetSize map[string]int) {
	result := make(map[string]AcceptableRange)
	for _, nodeGroup := range csr.cloudProvider.NodeGroups() {
		size := targetSize[nodeGroup.Id()]
		readiness := csr.perNodeGroupReadiness[nodeGroup.Id()]
		result[nodeGroup.Id()] = AcceptableRange{
			MinNodes:      size - readiness.LongUnregistered,
			MaxNodes:      size,
			CurrentTarget: size,
		}
	}
	for nodeGroupName, scaleUpRequest := range csr.scaleUpRequests {
		acceptableRange := result[nodeGroupName]
		acceptableRange.MinNodes -= scaleUpRequest.Increase
		result[nodeGroupName] = acceptableRange
	}
	for _, scaleDownRequest := range csr.scaleDownRequests {
		acceptableRange := result[scaleDownRequest.NodeGroup.Id()]
		acceptableRange.MaxNodes++
		result[scaleDownRequest.NodeGroup.Id()] = acceptableRange
	}
	csr.acceptableRanges = result
}

// Readiness contains readiness information about a group of nodes.
type Readiness struct {
	// Number of ready nodes.
	Ready int
	// Number of unready nodes that broke down after they started.
	Unready int
	// Number of nodes that are being currently deleted. They exist in K8S but
	// are not included in NodeGroup.TargetSize().
	Deleted int
	// Number of nodes that failed to start within a reasonable limit.
	LongNotStarted int
	// Number of nodes that are not yet fully started.
	NotStarted int
	// Number of all registered nodes in the group (ready/unready/deleted/etc).
	Registered int
	// Number of nodes that failed to register within a reasonable limit.
	LongUnregistered int
	// Number of nodes that haven't yet registered.
	Unregistered int
	// Time when the readiness was measured.
	Time time.Time
}

func (csr *ClusterStateRegistry) updateReadinessStats(currentTime time.Time) {

	perNodeGroup := make(map[string]Readiness)
	total := Readiness{Time: currentTime}

	update := func(current Readiness, node *apiv1.Node, ready bool) Readiness {
		current.Registered++
		if deletetaint.HasToBeDeletedTaint(node) {
			current.Deleted++
		} else if stillStarting := isNodeStillStarting(node); stillStarting && node.CreationTimestamp.Time.Add(MaxNodeStartupTime).Before(currentTime) {
			current.LongNotStarted++
		} else if stillStarting {
			current.NotStarted++
		} else if ready {
			current.Ready++
		} else {
			current.Unready++
		}
		return current
	}

	for _, node := range csr.nodes {
		nodeGroup, errNg := csr.cloudProvider.NodeGroupForNode(node)
		ready, _, errReady := kube_util.GetReadinessState(node)

		// Node is most likely not autoscaled, however check the errors.
		if nodeGroup == nil || reflect.ValueOf(nodeGroup).IsNil() {
			if errNg != nil {
				klog.Warningf("Failed to get nodegroup for %s: %v", node.Name, errNg)
			}
			if errReady != nil {
				klog.Warningf("Failed to get readiness info for %s: %v", node.Name, errReady)
			}
		} else {
			perNodeGroup[nodeGroup.Id()] = update(perNodeGroup[nodeGroup.Id()], node, ready)
		}
		total = update(total, node, ready)
	}

	for _, unregistered := range csr.unregisteredNodes {
		nodeGroup, errNg := csr.cloudProvider.NodeGroupForNode(unregistered.Node)
		if errNg != nil {
			klog.Warningf("Failed to get nodegroup for %s: %v", unregistered.Node.Name, errNg)
			continue
		}
		perNgCopy := perNodeGroup[nodeGroup.Id()]
		if unregistered.UnregisteredSince.Add(csr.config.MaxNodeProvisionTime).Before(currentTime) {
			perNgCopy.LongUnregistered++
			total.LongUnregistered++
		} else {
			perNgCopy.Unregistered++
			total.Unregistered++
		}
		perNodeGroup[nodeGroup.Id()] = perNgCopy
	}

	for ngId, ngReadiness := range perNodeGroup {
		ngReadiness.Time = currentTime
		perNodeGroup[ngId] = ngReadiness
	}
	csr.perNodeGroupReadiness = perNodeGroup
	csr.totalReadiness = total
}

// Calculates which node groups have incorrect size.
func (csr *ClusterStateRegistry) updateIncorrectNodeGroupSizes(currentTime time.Time) {
	result := make(map[string]IncorrectNodeGroupSize)
	for _, nodeGroup := range csr.cloudProvider.NodeGroups() {
		acceptableRange, found := csr.acceptableRanges[nodeGroup.Id()]
		if !found {
			klog.Warningf("Acceptable range for node group %s not found", nodeGroup.Id())
			continue
		}
		readiness, found := csr.perNodeGroupReadiness[nodeGroup.Id()]
		if !found {
			// if MinNodes == 0 node group has been scaled to 0 and everything's fine
			if acceptableRange.MinNodes != 0 {
				klog.Warningf("Readiness for node group %s not found", nodeGroup.Id())
			}
			continue
		}
		if readiness.Registered > acceptableRange.MaxNodes ||
			readiness.Registered < acceptableRange.MinNodes {
			incorrect := IncorrectNodeGroupSize{
				CurrentSize:   readiness.Registered,
				ExpectedSize:  acceptableRange.CurrentTarget,
				FirstObserved: currentTime,
			}
			existing, found := csr.incorrectNodeGroupSizes[nodeGroup.Id()]
			if found {
				if incorrect.CurrentSize == existing.CurrentSize &&
					incorrect.ExpectedSize == existing.ExpectedSize {
					incorrect = existing
				}
			}
			result[nodeGroup.Id()] = incorrect
		}
	}
	csr.incorrectNodeGroupSizes = result
}

func (csr *ClusterStateRegistry) updateUnregisteredNodes(unregisteredNodes []UnregisteredNode) {
	result := make(map[string]UnregisteredNode)
	for _, unregistered := range unregisteredNodes {
		if prev, found := csr.unregisteredNodes[unregistered.Node.Name]; found {
			result[unregistered.Node.Name] = prev
		} else {
			result[unregistered.Node.Name] = unregistered
		}
	}
	csr.unregisteredNodes = result
}

//GetUnregisteredNodes returns a list of all unregistered nodes.
func (csr *ClusterStateRegistry) GetUnregisteredNodes() []UnregisteredNode {
	csr.Lock()
	defer csr.Unlock()

	result := make([]UnregisteredNode, 0, len(csr.unregisteredNodes))
	for _, unregistered := range csr.unregisteredNodes {
		result = append(result, unregistered)
	}
	return result
}

// UpdateScaleDownCandidates updates scale down candidates
func (csr *ClusterStateRegistry) UpdateScaleDownCandidates(nodes []*apiv1.Node, now time.Time) {
	result := make(map[string][]string)
	for _, node := range nodes {
		group, err := csr.cloudProvider.NodeGroupForNode(node)
		if err != nil {
			klog.Warningf("Failed to get node group for %s: %v", node.Name, err)
			continue
		}
		if group == nil || reflect.ValueOf(group).IsNil() {
			continue
		}
		result[group.Id()] = append(result[group.Id()], node.Name)
	}
	csr.candidatesForScaleDown = result
	csr.lastScaleDownUpdateTime = now
}

// GetStatus returns ClusterAutoscalerStatus with the current cluster autoscaler status.
func (csr *ClusterStateRegistry) GetStatus(now time.Time) *api.ClusterAutoscalerStatus {
	result := &api.ClusterAutoscalerStatus{
		ClusterwideConditions: make([]api.ClusterAutoscalerCondition, 0),
		NodeGroupStatuses:     make([]api.NodeGroupStatus, 0),
	}
	for _, nodeGroup := range csr.cloudProvider.NodeGroups() {
		nodeGroupStatus := api.NodeGroupStatus{
			ProviderID: nodeGroup.Id(),
			Conditions: make([]api.ClusterAutoscalerCondition, 0),
		}
		readiness := csr.perNodeGroupReadiness[nodeGroup.Id()]
		acceptable := csr.acceptableRanges[nodeGroup.Id()]

		// Health.
		nodeGroupStatus.Conditions = append(nodeGroupStatus.Conditions, buildHealthStatusNodeGroup(
			csr.IsNodeGroupHealthy(nodeGroup.Id()), readiness, acceptable, nodeGroup.MinSize(), nodeGroup.MaxSize()))

		// Scale up.
		nodeGroupStatus.Conditions = append(nodeGroupStatus.Conditions, buildScaleUpStatusNodeGroup(
			csr.IsNodeGroupScalingUp(nodeGroup.Id()),
			csr.IsNodeGroupSafeToScaleUp(nodeGroup, now),
			readiness,
			acceptable))

		// Scale down.
		nodeGroupStatus.Conditions = append(nodeGroupStatus.Conditions, buildScaleDownStatusNodeGroup(
			csr.candidatesForScaleDown[nodeGroup.Id()], csr.lastScaleDownUpdateTime))

		result.NodeGroupStatuses = append(result.NodeGroupStatuses, nodeGroupStatus)
	}
	result.ClusterwideConditions = append(result.ClusterwideConditions,
		buildHealthStatusClusterwide(csr.IsClusterHealthy(), csr.totalReadiness))
	result.ClusterwideConditions = append(result.ClusterwideConditions,
		buildScaleUpStatusClusterwide(result.NodeGroupStatuses, csr.totalReadiness))
	result.ClusterwideConditions = append(result.ClusterwideConditions,
		buildScaleDownStatusClusterwide(csr.candidatesForScaleDown, csr.lastScaleDownUpdateTime))

	updateLastTransition(csr.lastStatus, result)
	csr.lastStatus = result
	return result
}

// GetClusterReadiness returns current readiness stats of cluster
func (csr *ClusterStateRegistry) GetClusterReadiness() Readiness {
	return csr.totalReadiness
}

func buildHealthStatusNodeGroup(isReady bool, readiness Readiness, acceptable AcceptableRange, minSize, maxSize int) api.ClusterAutoscalerCondition {
	condition := api.ClusterAutoscalerCondition{
		Type: api.ClusterAutoscalerHealth,
		Message: fmt.Sprintf("ready=%d unready=%d notStarted=%d longNotStarted=%d registered=%d longUnregistered=%d cloudProviderTarget=%d (minSize=%d, maxSize=%d)",
			readiness.Ready,
			readiness.Unready,
			readiness.NotStarted,
			readiness.LongNotStarted,
			readiness.Registered,
			readiness.LongUnregistered,
			acceptable.CurrentTarget,
			minSize,
			maxSize),
		LastProbeTime: metav1.Time{Time: readiness.Time},
	}
	if isReady {
		condition.Status = api.ClusterAutoscalerHealthy
	} else {
		condition.Status = api.ClusterAutoscalerUnhealthy
	}
	return condition
}

func buildScaleUpStatusNodeGroup(isScaleUpInProgress bool, isSafeToScaleUp bool, readiness Readiness, acceptable AcceptableRange) api.ClusterAutoscalerCondition {
	condition := api.ClusterAutoscalerCondition{
		Type: api.ClusterAutoscalerScaleUp,
		Message: fmt.Sprintf("ready=%d cloudProviderTarget=%d",
			readiness.Ready,
			acceptable.CurrentTarget),
		LastProbeTime: metav1.Time{Time: readiness.Time},
	}
	if isScaleUpInProgress {
		condition.Status = api.ClusterAutoscalerInProgress
	} else if !isSafeToScaleUp {
		condition.Status = api.ClusterAutoscalerBackoff
	} else {
		condition.Status = api.ClusterAutoscalerNoActivity
	}
	return condition
}

func buildScaleDownStatusNodeGroup(candidates []string, lastProbed time.Time) api.ClusterAutoscalerCondition {
	condition := api.ClusterAutoscalerCondition{
		Type:          api.ClusterAutoscalerScaleDown,
		Message:       fmt.Sprintf("candidates=%d", len(candidates)),
		LastProbeTime: metav1.Time{Time: lastProbed},
	}
	if len(candidates) > 0 {
		condition.Status = api.ClusterAutoscalerCandidatesPresent
	} else {
		condition.Status = api.ClusterAutoscalerNoCandidates
	}
	return condition
}

func buildHealthStatusClusterwide(isReady bool, readiness Readiness) api.ClusterAutoscalerCondition {
	condition := api.ClusterAutoscalerCondition{
		Type: api.ClusterAutoscalerHealth,
		Message: fmt.Sprintf("ready=%d unready=%d notStarted=%d longNotStarted=%d registered=%d longUnregistered=%d",
			readiness.Ready,
			readiness.Unready,
			readiness.NotStarted,
			readiness.LongNotStarted,
			readiness.Registered,
			readiness.LongUnregistered,
		),
		LastProbeTime: metav1.Time{Time: readiness.Time},
	}
	if isReady {
		condition.Status = api.ClusterAutoscalerHealthy
	} else {
		condition.Status = api.ClusterAutoscalerUnhealthy
	}
	return condition
}

func buildScaleUpStatusClusterwide(nodeGroupStatuses []api.NodeGroupStatus, readiness Readiness) api.ClusterAutoscalerCondition {
	isScaleUpInProgress := false
	for _, nodeGroupStatuses := range nodeGroupStatuses {
		for _, condition := range nodeGroupStatuses.Conditions {
			if condition.Type == api.ClusterAutoscalerScaleUp &&
				condition.Status == api.ClusterAutoscalerInProgress {
				isScaleUpInProgress = true
			}
		}
	}

	condition := api.ClusterAutoscalerCondition{
		Type: api.ClusterAutoscalerScaleUp,
		Message: fmt.Sprintf("ready=%d registered=%d",
			readiness.Ready,
			readiness.Registered),
		LastProbeTime: metav1.Time{Time: readiness.Time},
	}
	if isScaleUpInProgress {
		condition.Status = api.ClusterAutoscalerInProgress
	} else {
		condition.Status = api.ClusterAutoscalerNoActivity
	}
	return condition
}

func buildScaleDownStatusClusterwide(candidates map[string][]string, lastProbed time.Time) api.ClusterAutoscalerCondition {
	totalCandidates := 0
	for _, val := range candidates {
		totalCandidates += len(val)
	}
	condition := api.ClusterAutoscalerCondition{
		Type:          api.ClusterAutoscalerScaleDown,
		Message:       fmt.Sprintf("candidates=%d", totalCandidates),
		LastProbeTime: metav1.Time{Time: lastProbed},
	}
	if totalCandidates > 0 {
		condition.Status = api.ClusterAutoscalerCandidatesPresent
	} else {
		condition.Status = api.ClusterAutoscalerNoCandidates
	}
	return condition
}

func isNodeStillStarting(node *apiv1.Node) bool {
	for _, condition := range node.Status.Conditions {
		if condition.Type == apiv1.NodeReady &&
			condition.Status != apiv1.ConditionTrue &&
			condition.LastTransitionTime.Time.Sub(node.CreationTimestamp.Time) < MaxStatusSettingDelayAfterCreation {
			return true
		}
		if condition.Type == apiv1.NodeOutOfDisk &&
			condition.Status == apiv1.ConditionTrue &&
			condition.LastTransitionTime.Time.Sub(node.CreationTimestamp.Time) < MaxStatusSettingDelayAfterCreation {
			return true
		}
		if condition.Type == apiv1.NodeNetworkUnavailable &&
			condition.Status == apiv1.ConditionTrue &&
			condition.LastTransitionTime.Time.Sub(node.CreationTimestamp.Time) < MaxStatusSettingDelayAfterCreation {
			return true
		}
	}
	return false
}

func updateLastTransition(oldStatus, newStatus *api.ClusterAutoscalerStatus) {
	newStatus.ClusterwideConditions = updateLastTransitionSingleList(
		oldStatus.ClusterwideConditions, newStatus.ClusterwideConditions)
	updatedNgStatuses := make([]api.NodeGroupStatus, 0)
	for _, ngStatus := range newStatus.NodeGroupStatuses {
		oldConds := make([]api.ClusterAutoscalerCondition, 0)
		for _, oldNgStatus := range oldStatus.NodeGroupStatuses {
			if ngStatus.ProviderID == oldNgStatus.ProviderID {
				oldConds = oldNgStatus.Conditions
				break
			}
		}
		newConds := updateLastTransitionSingleList(oldConds, ngStatus.Conditions)
		updatedNgStatuses = append(
			updatedNgStatuses,
			api.NodeGroupStatus{
				ProviderID: ngStatus.ProviderID,
				Conditions: newConds,
			})
	}
	newStatus.NodeGroupStatuses = updatedNgStatuses
}

func updateLastTransitionSingleList(oldConds, newConds []api.ClusterAutoscalerCondition) []api.ClusterAutoscalerCondition {
	result := make([]api.ClusterAutoscalerCondition, 0)
	// We have ~3 conditions, so O(n**2) is good enough
	for _, condition := range newConds {
		condition.LastTransitionTime = condition.LastProbeTime
		for _, oldCondition := range oldConds {
			if condition.Type == oldCondition.Type {
				if condition.Status == oldCondition.Status {
					condition.LastTransitionTime = oldCondition.LastTransitionTime
				}
				break
			}
		}
		result = append(result, condition)
	}
	return result
}

// GetIncorrectNodeGroupSize gets IncorrectNodeGroupSizeInformation for the given node group.
func (csr *ClusterStateRegistry) GetIncorrectNodeGroupSize(nodeGroupName string) *IncorrectNodeGroupSize {
	result, found := csr.incorrectNodeGroupSizes[nodeGroupName]
	if !found {
		return nil
	}
	return &result
}

// GetUpcomingNodes returns how many new nodes will be added shortly to the node groups or should become ready soon.
// The function may overestimate the number of nodes.
func (csr *ClusterStateRegistry) GetUpcomingNodes() map[string]int {
	csr.Lock()
	defer csr.Unlock()

	result := make(map[string]int)
	for _, nodeGroup := range csr.cloudProvider.NodeGroups() {
		id := nodeGroup.Id()
		readiness := csr.perNodeGroupReadiness[id]
		ar := csr.acceptableRanges[id]
		// newNodes is the number of nodes that
		newNodes := ar.CurrentTarget - (readiness.Ready + readiness.Unready + readiness.LongNotStarted + readiness.LongUnregistered)
		if newNodes <= 0 {
			// Negative value is unlikely but theoretically possible.
			continue
		}
		result[id] = newNodes
	}
	return result
}

// getCloudProviderNodeInstances returns map keyed on node group id where value is list of node instances
// as returned by NodeGroup.Nodes().
func getCloudProviderNodeInstances(cloudProvider cloudprovider.CloudProvider) (map[string][]cloudprovider.Instance, error) {
	allInstances := make(map[string][]cloudprovider.Instance)
	for _, nodeGroup := range cloudProvider.NodeGroups() {
		nodeGroupInstances, err := nodeGroup.Nodes()
		if err != nil {
			return nil, err
		}
		allInstances[nodeGroup.Id()] = nodeGroupInstances
	}
	return allInstances, nil
}

// Calculates which of the existing cloud provider nodes are not registered in Kubernetes.
func getNotRegisteredNodes(allNodes []*apiv1.Node, cloudProviderNodeInstances map[string][]cloudprovider.Instance, time time.Time) []UnregisteredNode {
	registered := sets.NewString()
	for _, node := range allNodes {
		registered.Insert(cloudProvider.GetInstanceID(node))
	}
	notRegistered := make([]UnregisteredNode, 0)
	for _, instances := range cloudProviderNodeInstances {
		for _, instance := range instances {
			if !registered.Has(instance.Id) {
				notRegistered = append(notRegistered, UnregisteredNode{
					Node:              fakeNode(instance),
					UnregisteredSince: time,
				})
			}
		}
	}
	return notRegistered
}

// GetClusterSize calculates and returns cluster's current size and target size. The current size is the
// actual number of nodes provisioned in Kubernetes, the target size is the number of nodes the CA wants.
func (csr *ClusterStateRegistry) GetClusterSize() (currentSize, targetSize int) {
	csr.Lock()
	defer csr.Unlock()

	for _, accRange := range csr.acceptableRanges {
		targetSize += accRange.CurrentTarget
	}
	currentSize = csr.totalReadiness.Registered - csr.totalReadiness.NotStarted - csr.totalReadiness.LongNotStarted
	return currentSize, targetSize
}

func (csr *ClusterStateRegistry) handleOutOfResourcesErrors(currentTime time.Time) {
	nodeGroups := csr.cloudProvider.NodeGroups()

	for _, nodeGroup := range nodeGroups {
		csr.handleOutOfResourcesErrorsForNodeGroup(
			nodeGroup,
			csr.cloudProviderNodeInstances[nodeGroup.Id()],
			csr.previousCloudProviderNodeInstances[nodeGroup.Id()],
			currentTime)
	}
}

func (csr *ClusterStateRegistry) handleOutOfResourcesErrorsForNodeGroup(
	nodeGroup cloudprovider.NodeGroup,
	currentInstances []cloudprovider.Instance,
	previousInstances []cloudprovider.Instance,
	currentTime time.Time) {

	_, currentUniqueErrorMessagesForErrorCode, currentErrorCodeToInstance := csr.buildInstanceToOutOfResourcesErrorCodeMappings(currentInstances)
	previousInstanceToErrorCode, _, _ := csr.buildInstanceToOutOfResourcesErrorCodeMappings(previousInstances)

	// If node group is scaling up and there are new node-create requests which cannot be satisfied because of
	// out-of-resources errors we:
	//  - emit event
	//  - alter the scale-up
	//  - increase scale-up failure metric
	//  - backoff the node group
	for errorCode, instances := range currentErrorCodeToInstance {
		unseenInstanceIds := make([]string, 0)
		for _, instance := range instances {
			if _, seen := previousInstanceToErrorCode[instance.Id]; !seen {
				unseenInstanceIds = append(unseenInstanceIds, instance.Id)
			}
		}

		klog.V(1).Infof("Failed adding %v nodes (%v unseen previously) to group %v due to %v", len(instances), len(unseenInstanceIds), nodeGroup.Id(), errorCode)
		if len(unseenInstanceIds) > 0 && csr.IsNodeGroupScalingUp(nodeGroup.Id()) {
			csr.logRecorder.Eventf(
				apiv1.EventTypeWarning,
				"ScaleUpFailed",
				"Failed adding %v nodes to group %v due to %v; source errors: %v",
				len(unseenInstanceIds),
				nodeGroup.Id(),
				errorCode,
				csr.buildErrorMessageEventString(currentUniqueErrorMessagesForErrorCode[errorCode]))

			// Decrease the scale up request by the number of deleted nodes
			csr.registerOrUpdateScaleUpNoLock(nodeGroup, -len(unseenInstanceIds), currentTime)
			csr.registerFailedScaleUpNoLock(nodeGroup, metrics.FailedScaleUpReason(errorCode), cloudprovider.OutOfResourcesErrorClass, errorCode, currentTime)
		}
	}
}

func (csr *ClusterStateRegistry) buildErrorMessageEventString(uniqErrorMessages []string) string {
	var sb strings.Builder
	maxErrors := 3
	for i, errorMessage := range uniqErrorMessages {
		if i > 0 {
			sb.WriteString(", ")
		}
		sb.WriteString(errorMessage)

	}
	if len(uniqErrorMessages) > maxErrors {
		sb.WriteString(", ...")
	}
	return sb.String()
}

func (csr *ClusterStateRegistry) buildInstanceToOutOfResourcesErrorCodeMappings(instances []cloudprovider.Instance) (instanceToErrorCode map[string]string, uniqueErrorMessagesForErrorCode map[string][]string, errorCodeToInstance map[string][]cloudprovider.Instance) {
	instanceToErrorCode = make(map[string]string)
	uniqueErrorMessagesForErrorCode = make(map[string][]string)
	errorCodeToInstance = make(map[string][]cloudprovider.Instance)

	uniqErrorMessagesForErrorCodeTmp := make(map[string]map[string]bool)
	for _, instance := range instances {
		if instance.Status != nil && instance.Status.State == cloudprovider.InstanceCreating && instance.Status.ErrorInfo != nil {
			errorInfo := instance.Status.ErrorInfo
			if errorInfo.ErrorClass == cloudprovider.OutOfResourcesErrorClass {

				if _, found := uniqErrorMessagesForErrorCodeTmp[errorInfo.ErrorCode]; !found {
					uniqErrorMessagesForErrorCodeTmp[errorInfo.ErrorCode] = make(map[string]bool)
				}
				instanceToErrorCode[instance.Id] = errorInfo.ErrorCode
				uniqErrorMessagesForErrorCodeTmp[errorInfo.ErrorCode][errorInfo.ErrorMessage] = true
				errorCodeToInstance[errorInfo.ErrorCode] = append(errorCodeToInstance[errorInfo.ErrorCode], instance)
			}
		}
	}

	for errorCode, uniqueErrorMessages := range uniqErrorMessagesForErrorCodeTmp {
		for errorMessage := range uniqueErrorMessages {
			uniqueErrorMessagesForErrorCode[errorCode] = append(uniqueErrorMessagesForErrorCode[errorCode], errorMessage)
		}
	}

	return
}

// GetCreatedNodesWithOutOfResourcesErrors returns list of nodes being created which reported create error of "out of resources" class.
func (csr *ClusterStateRegistry) GetCreatedNodesWithOutOfResourcesErrors() []*apiv1.Node {
	csr.Lock()
	defer csr.Unlock()

	nodesWithCreateErrors := make([]*apiv1.Node, 0, 0)
	for _, nodeGroupInstances := range csr.cloudProviderNodeInstances {
		_, _, instancesByErrorCode := csr.buildInstanceToOutOfResourcesErrorCodeMappings(nodeGroupInstances)
		for _, instances := range instancesByErrorCode {
			for _, instance := range instances {
				nodesWithCreateErrors = append(nodesWithCreateErrors, fakeNode(instance))
			}
		}
	}
	return nodesWithCreateErrors
}

func fakeNode(instance cloudprovider.Instance) *apiv1.Node {
	return &apiv1.Node{
		ObjectMeta: metav1.ObjectMeta{
			Name: instance.Id,
		},
		Spec: apiv1.NodeSpec{
			ProviderID: instance.Id,
		},
	}
}<|MERGE_RESOLUTION|>--- conflicted
+++ resolved
@@ -34,11 +34,7 @@
 	apiv1 "k8s.io/api/core/v1"
 	metav1 "k8s.io/apimachinery/pkg/apis/meta/v1"
 	"k8s.io/apimachinery/pkg/util/sets"
-<<<<<<< HEAD
-	schedulercache "k8s.io/kubernetes/pkg/scheduler/cache"
-=======
 	schedulernodeinfo "k8s.io/kubernetes/pkg/scheduler/nodeinfo"
->>>>>>> d09c20dc
 
 	"k8s.io/klog"
 )
@@ -120,24 +116,6 @@
 // ClusterStateRegistry is a structure to keep track the current state of the cluster.
 type ClusterStateRegistry struct {
 	sync.Mutex
-<<<<<<< HEAD
-	config                  ClusterStateRegistryConfig
-	scaleUpRequests         map[string]*ScaleUpRequest // nodeGroupName -> ScaleUpRequest
-	scaleDownRequests       []*ScaleDownRequest
-	nodes                   []*apiv1.Node
-	nodeInfosForGroups      map[string]*schedulercache.NodeInfo
-	cloudProvider           cloudprovider.CloudProvider
-	perNodeGroupReadiness   map[string]Readiness
-	totalReadiness          Readiness
-	acceptableRanges        map[string]AcceptableRange
-	incorrectNodeGroupSizes map[string]IncorrectNodeGroupSize
-	unregisteredNodes       map[string]UnregisteredNode
-	candidatesForScaleDown  map[string][]string
-	nodeGroupBackoffInfo    backoff.Backoff
-	lastStatus              *api.ClusterAutoscalerStatus
-	lastScaleDownUpdateTime time.Time
-	logRecorder             *utils.LogEventRecorder
-=======
 	config                             ClusterStateRegistryConfig
 	scaleUpRequests                    map[string]*ScaleUpRequest // nodeGroupName -> ScaleUpRequest
 	scaleDownRequests                  []*ScaleDownRequest
@@ -156,7 +134,6 @@
 	logRecorder                        *utils.LogEventRecorder
 	cloudProviderNodeInstances         map[string][]cloudprovider.Instance
 	previousCloudProviderNodeInstances map[string][]cloudprovider.Instance
->>>>>>> d09c20dc
 }
 
 // NewClusterStateRegistry creates new ClusterStateRegistry.
@@ -244,11 +221,7 @@
 			// scale-out finished successfully
 			// remove it and reset node group backoff
 			delete(csr.scaleUpRequests, nodeGroupName)
-<<<<<<< HEAD
-			csr.nodeGroupBackoffInfo.RemoveBackoff(scaleUpRequest.NodeGroup)
-=======
 			csr.backoff.RemoveBackoff(scaleUpRequest.NodeGroup, csr.nodeInfosForGroups[scaleUpRequest.NodeGroup.Id()])
->>>>>>> d09c20dc
 			klog.V(4).Infof("Scale up in group %v finished successfully in %v",
 				nodeGroupName, currentTime.Sub(scaleUpRequest.Time))
 			continue
@@ -276,16 +249,10 @@
 }
 
 // To be executed under a lock.
-<<<<<<< HEAD
-func (csr *ClusterStateRegistry) backoffNodeGroup(nodeGroup cloudprovider.NodeGroup, currentTime time.Time) {
-	backoffUntil := csr.nodeGroupBackoffInfo.Backoff(nodeGroup, currentTime)
-	klog.Warningf("Disabling scale-up for node group %v until %v", nodeGroup.Id(), backoffUntil)
-=======
 func (csr *ClusterStateRegistry) backoffNodeGroup(nodeGroup cloudprovider.NodeGroup, errorClass cloudprovider.InstanceErrorClass, errorCode string, currentTime time.Time) {
 	nodeGroupInfo := csr.nodeInfosForGroups[nodeGroup.Id()]
 	backoffUntil := csr.backoff.Backoff(nodeGroup, nodeGroupInfo, errorClass, errorCode, currentTime)
 	klog.Warningf("Disabling scale-up for node group %v until %v; errorClass=%v; errorCode=%v", nodeGroup.Id(), backoffUntil, errorClass, errorCode)
->>>>>>> d09c20dc
 }
 
 // RegisterFailedScaleUp should be called after getting error from cloudprovider
@@ -303,11 +270,7 @@
 }
 
 // UpdateNodes updates the state of the nodes in the ClusterStateRegistry and recalculates the stats
-<<<<<<< HEAD
-func (csr *ClusterStateRegistry) UpdateNodes(nodes []*apiv1.Node, nodeInfosForGroups map[string]*schedulercache.NodeInfo, currentTime time.Time) error {
-=======
 func (csr *ClusterStateRegistry) UpdateNodes(nodes []*apiv1.Node, nodeInfosForGroups map[string]*schedulernodeinfo.NodeInfo, currentTime time.Time) error {
->>>>>>> d09c20dc
 	csr.updateNodeGroupMetrics()
 	targetSizes, err := getTargetSizes(csr.cloudProvider)
 	if err != nil {
@@ -325,11 +288,8 @@
 
 	csr.nodes = nodes
 	csr.nodeInfosForGroups = nodeInfosForGroups
-<<<<<<< HEAD
-=======
 	csr.previousCloudProviderNodeInstances = csr.cloudProviderNodeInstances
 	csr.cloudProviderNodeInstances = cloudProviderNodeInstances
->>>>>>> d09c20dc
 
 	csr.updateUnregisteredNodes(notRegistered)
 	csr.updateReadinessStats(currentTime)
@@ -975,7 +935,7 @@
 func getNotRegisteredNodes(allNodes []*apiv1.Node, cloudProviderNodeInstances map[string][]cloudprovider.Instance, time time.Time) []UnregisteredNode {
 	registered := sets.NewString()
 	for _, node := range allNodes {
-		registered.Insert(cloudProvider.GetInstanceID(node))
+		registered.Insert(node.Spec.ProviderID)
 	}
 	notRegistered := make([]UnregisteredNode, 0)
 	for _, instances := range cloudProviderNodeInstances {
