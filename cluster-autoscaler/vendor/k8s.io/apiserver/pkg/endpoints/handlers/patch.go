--- conflicted
+++ resolved
@@ -341,11 +341,7 @@
 		// TODO(liggitt): drop this once golang json parser limits stack depth (https://github.com/golang/go/issues/31789)
 		if len(p.patchBytes) > 1024*1024 {
 			v := []interface{}{}
-<<<<<<< HEAD
-			if err := json.Unmarshal(p.patchBytes, v); err != nil {
-=======
 			if err := json.Unmarshal(p.patchBytes, &v); err != nil {
->>>>>>> 477857ad
 				return nil, errors.NewBadRequest(fmt.Sprintf("error decoding patch: %v", err))
 			}
 		}
@@ -369,11 +365,7 @@
 		// TODO(liggitt): drop this once golang json parser limits stack depth (https://github.com/golang/go/issues/31789)
 		if len(p.patchBytes) > 1024*1024 {
 			v := map[string]interface{}{}
-<<<<<<< HEAD
-			if err := json.Unmarshal(p.patchBytes, v); err != nil {
-=======
 			if err := json.Unmarshal(p.patchBytes, &v); err != nil {
->>>>>>> 477857ad
 				return nil, errors.NewBadRequest(fmt.Sprintf("error decoding patch: %v", err))
 			}
 		}
