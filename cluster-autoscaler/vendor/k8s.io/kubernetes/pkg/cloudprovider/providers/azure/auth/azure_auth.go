/*
Copyright 2017 The Kubernetes Authors.

Licensed under the Apache License, Version 2.0 (the "License");
you may not use this file except in compliance with the License.
You may obtain a copy of the License at

    http://www.apache.org/licenses/LICENSE-2.0

Unless required by applicable law or agreed to in writing, software
distributed under the License is distributed on an "AS IS" BASIS,
WITHOUT WARRANTIES OR CONDITIONS OF ANY KIND, either express or implied.
See the License for the specific language governing permissions and
limitations under the License.
*/

package auth

import (
	"crypto/rsa"
	"crypto/x509"
	"fmt"
	"io/ioutil"

	"github.com/Azure/go-autorest/autorest/adal"
	"github.com/Azure/go-autorest/autorest/azure"
	"golang.org/x/crypto/pkcs12"
	"k8s.io/klog"
)

// AzureAuthConfig holds auth related part of cloud config
type AzureAuthConfig struct {
	// The cloud environment identifier. Takes values from https://github.com/Azure/go-autorest/blob/ec5f4903f77ed9927ac95b19ab8e44ada64c1356/autorest/azure/environments.go#L13
	Cloud string `json:"cloud" yaml:"cloud"`
	// The AAD Tenant ID for the Subscription that the cluster is deployed in
	TenantID string `json:"tenantId" yaml:"tenantId"`
	// The ClientID for an AAD application with RBAC access to talk to Azure RM APIs
	AADClientID string `json:"aadClientId" yaml:"aadClientId"`
	// The ClientSecret for an AAD application with RBAC access to talk to Azure RM APIs
	AADClientSecret string `json:"aadClientSecret" yaml:"aadClientSecret"`
	// The path of a client certificate for an AAD application with RBAC access to talk to Azure RM APIs
	AADClientCertPath string `json:"aadClientCertPath" yaml:"aadClientCertPath"`
	// The password of the client certificate for an AAD application with RBAC access to talk to Azure RM APIs
	AADClientCertPassword string `json:"aadClientCertPassword" yaml:"aadClientCertPassword"`
	// Use managed service identity for the virtual machine to access Azure ARM APIs
	UseManagedIdentityExtension bool `json:"useManagedIdentityExtension" yaml:"useManagedIdentityExtension"`
	// UserAssignedIdentityID contains the Client ID of the user assigned MSI which is assigned to the underlying VMs. If empty the user assigned identity is not used.
	// More details of the user assigned identity can be found at: https://docs.microsoft.com/en-us/azure/active-directory/managed-service-identity/overview
	// For the user assigned identity specified here to be used, the UseManagedIdentityExtension has to be set to true.
	UserAssignedIdentityID string `json:"userAssignedIdentityID" yaml:"userAssignedIdentityID"`
	// The ID of the Azure Subscription that the cluster is deployed in
	SubscriptionID string `json:"subscriptionId" yaml:"subscriptionId"`
}

// GetServicePrincipalToken creates a new service principal token based on the configuration
func GetServicePrincipalToken(config *AzureAuthConfig, env *azure.Environment) (*adal.ServicePrincipalToken, error) {
	if config.UseManagedIdentityExtension {
		klog.V(2).Infoln("azure: using managed identity extension to retrieve access token")
		msiEndpoint, err := adal.GetMSIVMEndpoint()
		if err != nil {
			return nil, fmt.Errorf("Getting the managed service identity endpoint: %v", err)
		}
		if len(config.UserAssignedIdentityID) > 0 {
<<<<<<< HEAD
			glog.V(4).Info("azure: using User Assigned MSI ID to retrieve access token")
=======
			klog.V(4).Info("azure: using User Assigned MSI ID to retrieve access token")
>>>>>>> d54edf18
			return adal.NewServicePrincipalTokenFromMSIWithUserAssignedID(msiEndpoint,
				env.ServiceManagementEndpoint,
				config.UserAssignedIdentityID)
		}
<<<<<<< HEAD
		glog.V(4).Info("azure: using System Assigned MSI to retrieve access token")
=======
		klog.V(4).Info("azure: using System Assigned MSI to retrieve access token")
>>>>>>> d54edf18
		return adal.NewServicePrincipalTokenFromMSI(
			msiEndpoint,
			env.ServiceManagementEndpoint)
	}

	oauthConfig, err := adal.NewOAuthConfig(env.ActiveDirectoryEndpoint, config.TenantID)
	if err != nil {
		return nil, fmt.Errorf("creating the OAuth config: %v", err)
	}

	if len(config.AADClientSecret) > 0 {
		klog.V(2).Infoln("azure: using client_id+client_secret to retrieve access token")
		return adal.NewServicePrincipalToken(
			*oauthConfig,
			config.AADClientID,
			config.AADClientSecret,
			env.ServiceManagementEndpoint)
	}

	if len(config.AADClientCertPath) > 0 && len(config.AADClientCertPassword) > 0 {
		klog.V(2).Infoln("azure: using jwt client_assertion (client_cert+client_private_key) to retrieve access token")
		certData, err := ioutil.ReadFile(config.AADClientCertPath)
		if err != nil {
			return nil, fmt.Errorf("reading the client certificate from file %s: %v", config.AADClientCertPath, err)
		}
		certificate, privateKey, err := decodePkcs12(certData, config.AADClientCertPassword)
		if err != nil {
			return nil, fmt.Errorf("decoding the client certificate: %v", err)
		}
		return adal.NewServicePrincipalTokenFromCertificate(
			*oauthConfig,
			config.AADClientID,
			certificate,
			privateKey,
			env.ServiceManagementEndpoint)
	}

	return nil, fmt.Errorf("No credentials provided for AAD application %s", config.AADClientID)
}

// ParseAzureEnvironment returns azure environment by name
func ParseAzureEnvironment(cloudName string) (*azure.Environment, error) {
	var env azure.Environment
	var err error
	if cloudName == "" {
		env = azure.PublicCloud
	} else {
		env, err = azure.EnvironmentFromName(cloudName)
	}
	return &env, err
}

// decodePkcs12 decodes a PKCS#12 client certificate by extracting the public certificate and
// the private RSA key
func decodePkcs12(pkcs []byte, password string) (*x509.Certificate, *rsa.PrivateKey, error) {
	privateKey, certificate, err := pkcs12.Decode(pkcs, password)
	if err != nil {
		return nil, nil, fmt.Errorf("decoding the PKCS#12 client certificate: %v", err)
	}
	rsaPrivateKey, isRsaKey := privateKey.(*rsa.PrivateKey)
	if !isRsaKey {
		return nil, nil, fmt.Errorf("PKCS#12 certificate must contain a RSA private key")
	}

	return certificate, rsaPrivateKey, nil
}<|MERGE_RESOLUTION|>--- conflicted
+++ resolved
@@ -61,20 +61,12 @@
 			return nil, fmt.Errorf("Getting the managed service identity endpoint: %v", err)
 		}
 		if len(config.UserAssignedIdentityID) > 0 {
-<<<<<<< HEAD
-			glog.V(4).Info("azure: using User Assigned MSI ID to retrieve access token")
-=======
 			klog.V(4).Info("azure: using User Assigned MSI ID to retrieve access token")
->>>>>>> d54edf18
 			return adal.NewServicePrincipalTokenFromMSIWithUserAssignedID(msiEndpoint,
 				env.ServiceManagementEndpoint,
 				config.UserAssignedIdentityID)
 		}
-<<<<<<< HEAD
-		glog.V(4).Info("azure: using System Assigned MSI to retrieve access token")
-=======
 		klog.V(4).Info("azure: using System Assigned MSI to retrieve access token")
->>>>>>> d54edf18
 		return adal.NewServicePrincipalTokenFromMSI(
 			msiEndpoint,
 			env.ServiceManagementEndpoint)
