/*
Copyright 2016 The Kubernetes Authors.

Licensed under the Apache License, Version 2.0 (the "License");
you may not use this file except in compliance with the License.
You may obtain a copy of the License at

    http://www.apache.org/licenses/LICENSE-2.0

Unless required by applicable law or agreed to in writing, software
distributed under the License is distributed on an "AS IS" BASIS,
WITHOUT WARRANTIES OR CONDITIONS OF ANY KIND, either express or implied.
See the License for the specific language governing permissions and
limitations under the License.
*/

package azure

import (
	"context"
	"fmt"
	"math"
	"reflect"
	"strconv"
	"strings"

	"k8s.io/api/core/v1"
	"k8s.io/apimachinery/pkg/util/sets"
	cloudprovider "k8s.io/cloud-provider"
	serviceapi "k8s.io/kubernetes/pkg/api/v1/service"
	"k8s.io/kubernetes/pkg/cloudprovider"

	"github.com/Azure/azure-sdk-for-go/services/network/mgmt/2017-09-01/network"
	"github.com/Azure/go-autorest/autorest/to"
	"k8s.io/klog"
)

const (
	// ServiceAnnotationLoadBalancerInternal is the annotation used on the service
	ServiceAnnotationLoadBalancerInternal = "service.beta.kubernetes.io/azure-load-balancer-internal"

	// ServiceAnnotationLoadBalancerInternalSubnet is the annotation used on the service
	// to specify what subnet it is exposed on
	ServiceAnnotationLoadBalancerInternalSubnet = "service.beta.kubernetes.io/azure-load-balancer-internal-subnet"

	// ServiceAnnotationLoadBalancerMode is the annotation used on the service to specify the
	// Azure load balancer selection based on availability sets
	// There are currently three possible load balancer selection modes :
	// 1. Default mode - service has no annotation ("service.beta.kubernetes.io/azure-load-balancer-mode")
	//	  In this case the Loadbalancer of the primary Availability set is selected
	// 2. "__auto__" mode - service is annotated with __auto__ value, this when loadbalancer from any availability set
	//    is selected which has the minimum rules associated with it.
	// 3. "as1,as2" mode - this is when the load balancer from the specified availability sets is selected that has the
	//    minimum rules associated with it.
	ServiceAnnotationLoadBalancerMode = "service.beta.kubernetes.io/azure-load-balancer-mode"

	// ServiceAnnotationLoadBalancerAutoModeValue is the annotation used on the service to specify the
	// Azure load balancer auto selection from the availability sets
	ServiceAnnotationLoadBalancerAutoModeValue = "__auto__"

	// ServiceAnnotationDNSLabelName is the annotation used on the service
	// to specify the DNS label name for the service.
	ServiceAnnotationDNSLabelName = "service.beta.kubernetes.io/azure-dns-label-name"

	// ServiceAnnotationSharedSecurityRule is the annotation used on the service
	// to specify that the service should be exposed using an Azure security rule
	// that may be shared with other service, trading specificity of rules for an
	// increase in the number of services that can be exposed. This relies on the
	// Azure "augmented security rules" feature.
	ServiceAnnotationSharedSecurityRule = "service.beta.kubernetes.io/azure-shared-securityrule"

	// ServiceAnnotationLoadBalancerResourceGroup is the annotation used on the service
	// to specify the resource group of load balancer objects that are not in the same resource group as the cluster.
	ServiceAnnotationLoadBalancerResourceGroup = "service.beta.kubernetes.io/azure-load-balancer-resource-group"

	// ServiceAnnotationAllowedServiceTag is the annotation used on the service
	// to specify a list of allowed service tags separated by comma
	ServiceAnnotationAllowedServiceTag = "service.beta.kubernetes.io/azure-allowed-service-tags"

	// ServiceAnnotationLoadBalancerIdleTimeout is the annotation used on the service
	// to specify the idle timeout for connections on the load balancer in minutes.
	ServiceAnnotationLoadBalancerIdleTimeout = "service.beta.kubernetes.io/azure-load-balancer-tcp-idle-timeout"

	// ServiceAnnotationLoadBalancerMixedProtocols is the annotation used on the service
	// to create both TCP and UDP protocols when creating load balancer rules.
	ServiceAnnotationLoadBalancerMixedProtocols = "service.beta.kubernetes.io/azure-load-balancer-mixed-protocols"
)

var (
	// supportedServiceTags holds a list of supported service tags on Azure.
	// Refer https://docs.microsoft.com/en-us/azure/virtual-network/security-overview#service-tags for more information.
	supportedServiceTags = sets.NewString("VirtualNetwork", "VIRTUAL_NETWORK", "AzureLoadBalancer", "AZURE_LOADBALANCER",
		"Internet", "INTERNET", "AzureTrafficManager", "Storage", "Sql")
)

// GetLoadBalancer returns whether the specified load balancer exists, and
// if so, what its status is.
func (az *Cloud) GetLoadBalancer(ctx context.Context, clusterName string, service *v1.Service) (status *v1.LoadBalancerStatus, exists bool, err error) {
	_, status, exists, err = az.getServiceLoadBalancer(service, clusterName, nil, false)
	if err != nil {
		return nil, false, err
	}
	if !exists {
		serviceName := getServiceName(service)
		klog.V(5).Infof("getloadbalancer (cluster:%s) (service:%s) - doesn't exist", clusterName, serviceName)
		return nil, false, nil
	}
	return status, true, nil
}

func getPublicIPDomainNameLabel(service *v1.Service) string {
	if labelName, found := service.Annotations[ServiceAnnotationDNSLabelName]; found {
		return labelName
	}
	return ""
}

// EnsureLoadBalancer creates a new load balancer 'name', or updates the existing one. Returns the status of the balancer
func (az *Cloud) EnsureLoadBalancer(ctx context.Context, clusterName string, service *v1.Service, nodes []*v1.Node) (*v1.LoadBalancerStatus, error) {
	// When a client updates the internal load balancer annotation,
	// the service may be switched from an internal LB to a public one, or vise versa.
	// Here we'll firstly ensure service do not lie in the opposite LB.
	serviceName := getServiceName(service)
<<<<<<< HEAD
	glog.V(5).Infof("ensureloadbalancer(%s): START clusterName=%q", serviceName, clusterName)
=======
	klog.V(5).Infof("ensureloadbalancer(%s): START clusterName=%q", serviceName, clusterName)
>>>>>>> d54edf18

	lb, err := az.reconcileLoadBalancer(clusterName, service, nodes, true /* wantLb */)
	if err != nil {
		return nil, err
	}

	lbStatus, err := az.getServiceLoadBalancerStatus(service, lb)
	if err != nil {
		return nil, err
	}

	var serviceIP *string
	if lbStatus != nil && len(lbStatus.Ingress) > 0 {
		serviceIP = &lbStatus.Ingress[0].IP
	}
	klog.V(2).Infof("EnsureLoadBalancer: reconciling security group for service %q with IP %q, wantLb = true", serviceName, logSafe(serviceIP))
	if _, err := az.reconcileSecurityGroup(clusterName, service, serviceIP, true /* wantLb */); err != nil {
		return nil, err
	}

	updateService := updateServiceLoadBalancerIP(service, to.String(serviceIP))
	flippedService := flipServiceInternalAnnotation(updateService)
	if _, err := az.reconcileLoadBalancer(clusterName, flippedService, nil, false /* wantLb */); err != nil {
		return nil, err
	}

<<<<<<< HEAD
	if _, err := az.reconcilePublicIP(clusterName, updateService, true /* wantLb */); err != nil {
=======
	if _, err := az.reconcilePublicIP(clusterName, updateService, lb, true /* wantLb */); err != nil {
>>>>>>> d54edf18
		return nil, err
	}

	return lbStatus, nil
}

// UpdateLoadBalancer updates hosts under the specified load balancer.
func (az *Cloud) UpdateLoadBalancer(ctx context.Context, clusterName string, service *v1.Service, nodes []*v1.Node) error {
	_, err := az.EnsureLoadBalancer(ctx, clusterName, service, nodes)
	return err
}

// EnsureLoadBalancerDeleted deletes the specified load balancer if it
// exists, returning nil if the load balancer specified either didn't exist or
// was successfully deleted.
// This construction is useful because many cloud providers' load balancers
// have multiple underlying components, meaning a Get could say that the LB
// doesn't exist even if some part of it is still laying around.
func (az *Cloud) EnsureLoadBalancerDeleted(ctx context.Context, clusterName string, service *v1.Service) error {
	isInternal := requiresInternalLoadBalancer(service)
	serviceName := getServiceName(service)
	klog.V(5).Infof("delete(%s): START clusterName=%q", serviceName, clusterName)

	serviceIPToCleanup, err := az.findServiceIPAddress(ctx, clusterName, service, isInternal)
	if err != nil {
		return err
	}

	klog.V(2).Infof("EnsureLoadBalancerDeleted: reconciling security group for service %q with IP %q, wantLb = false", serviceName, serviceIPToCleanup)
	if _, err := az.reconcileSecurityGroup(clusterName, service, &serviceIPToCleanup, false /* wantLb */); err != nil {
		return err
	}

	if _, err := az.reconcileLoadBalancer(clusterName, service, nil, false /* wantLb */); err != nil {
		return err
	}

	if _, err := az.reconcilePublicIP(clusterName, service, nil, false /* wantLb */); err != nil {
		return err
	}

	klog.V(2).Infof("delete(%s): FINISH", serviceName)
	return nil
}

// GetLoadBalancerName returns the LoadBalancer name.
func (az *Cloud) GetLoadBalancerName(ctx context.Context, clusterName string, service *v1.Service) string {
	// TODO: replace DefaultLoadBalancerName to generate more meaningful loadbalancer names.
	return cloudprovider.DefaultLoadBalancerName(service)
}

// getServiceLoadBalancer gets the loadbalancer for the service if it already exists.
// If wantLb is TRUE then -it selects a new load balancer.
// In case the selected load balancer does not exist it returns network.LoadBalancer struct
// with added metadata (such as name, location) and existsLB set to FALSE.
// By default - cluster default LB is returned.
func (az *Cloud) getServiceLoadBalancer(service *v1.Service, clusterName string, nodes []*v1.Node, wantLb bool) (lb *network.LoadBalancer, status *v1.LoadBalancerStatus, exists bool, err error) {
	isInternal := requiresInternalLoadBalancer(service)
	var defaultLB *network.LoadBalancer
	primaryVMSetName := az.vmSet.GetPrimaryVMSetName()
	defaultLBName := az.getAzureLoadBalancerName(clusterName, primaryVMSetName, isInternal)

	existingLBs, err := az.ListLBWithRetry(service)
	if err != nil {
		return nil, nil, false, err
	}

	// check if the service already has a load balancer
	if existingLBs != nil {
		for i := range existingLBs {
			existingLB := existingLBs[i]
			if strings.EqualFold(*existingLB.Name, defaultLBName) {
				defaultLB = &existingLB
			}
			if isInternalLoadBalancer(&existingLB) != isInternal {
				continue
			}
			status, err = az.getServiceLoadBalancerStatus(service, &existingLB)
			if err != nil {
				return nil, nil, false, err
			}
			if status == nil {
				// service is not on this load balancer
				continue
			}

			return &existingLB, status, true, nil
		}
	}

	hasMode, _, _ := getServiceLoadBalancerMode(service)
	if az.useStandardLoadBalancer() && hasMode {
		return nil, nil, false, fmt.Errorf("standard load balancer doesn't work with annotation %q", ServiceAnnotationLoadBalancerMode)
	}

	// service does not have a basic load balancer, select one.
	// Standard load balancer doesn't need this because all backends nodes should be added to same LB.
	if wantLb && !az.useStandardLoadBalancer() {
		// select new load balancer for service
		selectedLB, exists, err := az.selectLoadBalancer(clusterName, service, &existingLBs, nodes)
		if err != nil {
			return nil, nil, false, err
		}

		return selectedLB, nil, exists, err
	}

	// create a default LB with meta data if not present
	if defaultLB == nil {
		defaultLB = &network.LoadBalancer{
			Name:                         &defaultLBName,
			Location:                     &az.Location,
			LoadBalancerPropertiesFormat: &network.LoadBalancerPropertiesFormat{},
		}
		if az.useStandardLoadBalancer() {
			defaultLB.Sku = &network.LoadBalancerSku{
				Name: network.LoadBalancerSkuNameStandard,
			}
		}
	}

	return defaultLB, nil, false, nil
}

// selectLoadBalancer selects load balancer for the service in the cluster.
// The selection algorithm selects the load balancer which currently has
// the minimum lb rules. If there are multiple LBs with same number of rules,
// then selects the first one (sorted based on name).
func (az *Cloud) selectLoadBalancer(clusterName string, service *v1.Service, existingLBs *[]network.LoadBalancer, nodes []*v1.Node) (selectedLB *network.LoadBalancer, existsLb bool, err error) {
	isInternal := requiresInternalLoadBalancer(service)
	serviceName := getServiceName(service)
	klog.V(2).Infof("selectLoadBalancer for service (%s): isInternal(%v) - start", serviceName, isInternal)
	vmSetNames, err := az.vmSet.GetVMSetNames(service, nodes)
	if err != nil {
		klog.Errorf("az.selectLoadBalancer: cluster(%s) service(%s) isInternal(%t) - az.GetVMSetNames failed, err=(%v)", clusterName, serviceName, isInternal, err)
		return nil, false, err
	}
	klog.Infof("selectLoadBalancer: cluster(%s) service(%s) isInternal(%t) - vmSetNames %v", clusterName, serviceName, isInternal, *vmSetNames)

	mapExistingLBs := map[string]network.LoadBalancer{}
	for _, lb := range *existingLBs {
		mapExistingLBs[*lb.Name] = lb
	}
	selectedLBRuleCount := math.MaxInt32
	for _, currASName := range *vmSetNames {
		currLBName := az.getAzureLoadBalancerName(clusterName, currASName, isInternal)
		lb, exists := mapExistingLBs[currLBName]
		if !exists {
			// select this LB as this is a new LB and will have minimum rules
			// create tmp lb struct to hold metadata for the new load-balancer
			selectedLB = &network.LoadBalancer{
				Name:                         &currLBName,
				Location:                     &az.Location,
				LoadBalancerPropertiesFormat: &network.LoadBalancerPropertiesFormat{},
			}

			return selectedLB, false, nil
		}

		lbRules := *lb.LoadBalancingRules
		currLBRuleCount := 0
		if lbRules != nil {
			currLBRuleCount = len(lbRules)
		}
		if currLBRuleCount < selectedLBRuleCount {
			selectedLBRuleCount = currLBRuleCount
			selectedLB = &lb
		}
	}

	if selectedLB == nil {
		err = fmt.Errorf("selectLoadBalancer: cluster(%s) service(%s) isInternal(%t) - unable to find load balancer for selected VM sets %v", clusterName, serviceName, isInternal, *vmSetNames)
		klog.Error(err)
		return nil, false, err
	}
	// validate if the selected LB has not exceeded the MaximumLoadBalancerRuleCount
	if az.Config.MaximumLoadBalancerRuleCount != 0 && selectedLBRuleCount >= az.Config.MaximumLoadBalancerRuleCount {
		err = fmt.Errorf("selectLoadBalancer: cluster(%s) service(%s) isInternal(%t) -  all available load balancers have exceeded maximum rule limit %d, vmSetNames (%v)", clusterName, serviceName, isInternal, selectedLBRuleCount, *vmSetNames)
		klog.Error(err)
		return selectedLB, existsLb, err
	}

	return selectedLB, existsLb, nil
}

func (az *Cloud) getServiceLoadBalancerStatus(service *v1.Service, lb *network.LoadBalancer) (status *v1.LoadBalancerStatus, err error) {
	if lb == nil {
		klog.V(10).Info("getServiceLoadBalancerStatus: lb is nil")
		return nil, nil
	}
	if lb.FrontendIPConfigurations == nil || *lb.FrontendIPConfigurations == nil {
		klog.V(10).Info("getServiceLoadBalancerStatus: lb.FrontendIPConfigurations is nil")
		return nil, nil
	}
	isInternal := requiresInternalLoadBalancer(service)
	lbFrontendIPConfigName := az.getFrontendIPConfigName(service, subnet(service))
	serviceName := getServiceName(service)
	for _, ipConfiguration := range *lb.FrontendIPConfigurations {
		if lbFrontendIPConfigName == *ipConfiguration.Name {
			var lbIP *string
			if isInternal {
				lbIP = ipConfiguration.PrivateIPAddress
			} else {
				if ipConfiguration.PublicIPAddress == nil {
					return nil, fmt.Errorf("get(%s): lb(%s) - failed to get LB PublicIPAddress is Nil", serviceName, *lb.Name)
				}
				pipID := ipConfiguration.PublicIPAddress.ID
				if pipID == nil {
					return nil, fmt.Errorf("get(%s): lb(%s) - failed to get LB PublicIPAddress ID is Nil", serviceName, *lb.Name)
				}
				pipName, err := getLastSegment(*pipID)
				if err != nil {
					return nil, fmt.Errorf("get(%s): lb(%s) - failed to get LB PublicIPAddress Name from ID(%s)", serviceName, *lb.Name, *pipID)
				}
				pip, existsPip, err := az.getPublicIPAddress(az.getPublicIPAddressResourceGroup(service), pipName)
				if err != nil {
					return nil, err
				}
				if existsPip {
					lbIP = pip.IPAddress
				}
			}

			klog.V(2).Infof("getServiceLoadBalancerStatus gets ingress IP %q from frontendIPConfiguration %q for service %q", to.String(lbIP), lbFrontendIPConfigName, serviceName)
			return &v1.LoadBalancerStatus{Ingress: []v1.LoadBalancerIngress{{IP: to.String(lbIP)}}}, nil
		}
	}

	return nil, nil
}

func (az *Cloud) determinePublicIPName(clusterName string, service *v1.Service) (string, error) {
	loadBalancerIP := service.Spec.LoadBalancerIP
	if len(loadBalancerIP) == 0 {
		return az.getPublicIPName(clusterName, service), nil
	}

	pipResourceGroup := az.getPublicIPAddressResourceGroup(service)

	pips, err := az.ListPIPWithRetry(service, pipResourceGroup)
	if err != nil {
		return "", err
	}

	for _, pip := range pips {
		if pip.PublicIPAddressPropertiesFormat.IPAddress != nil &&
			*pip.PublicIPAddressPropertiesFormat.IPAddress == loadBalancerIP {
			return *pip.Name, nil
		}
	}
	return "", fmt.Errorf("user supplied IP Address %s was not found in resource group %s", loadBalancerIP, pipResourceGroup)
}

func flipServiceInternalAnnotation(service *v1.Service) *v1.Service {
	copyService := service.DeepCopy()
	if copyService.Annotations == nil {
		copyService.Annotations = map[string]string{}
	}
	if v, ok := copyService.Annotations[ServiceAnnotationLoadBalancerInternal]; ok && v == "true" {
		// If it is internal now, we make it external by remove the annotation
		delete(copyService.Annotations, ServiceAnnotationLoadBalancerInternal)
	} else {
		// If it is external now, we make it internal
		copyService.Annotations[ServiceAnnotationLoadBalancerInternal] = "true"
	}
	return copyService
}

func updateServiceLoadBalancerIP(service *v1.Service, serviceIP string) *v1.Service {
	copyService := service.DeepCopy()
	if len(serviceIP) > 0 && copyService != nil {
		copyService.Spec.LoadBalancerIP = serviceIP
	}
	return copyService
}

func (az *Cloud) findServiceIPAddress(ctx context.Context, clusterName string, service *v1.Service, isInternalLb bool) (string, error) {
	if len(service.Spec.LoadBalancerIP) > 0 {
		return service.Spec.LoadBalancerIP, nil
	}

	lbStatus, existsLb, err := az.GetLoadBalancer(ctx, clusterName, service)
	if err != nil {
		return "", err
	}
	if !existsLb {
		klog.V(2).Infof("Expected to find an IP address for service %s but did not. Assuming it has been removed", service.Name)
		return "", nil
	}
	if len(lbStatus.Ingress) < 1 {
		klog.V(2).Infof("Expected to find an IP address for service %s but it had no ingresses. Assuming it has been removed", service.Name)
		return "", nil
	}

	return lbStatus.Ingress[0].IP, nil
}

func (az *Cloud) ensurePublicIPExists(service *v1.Service, pipName string, domainNameLabel string) (*network.PublicIPAddress, error) {
	pipResourceGroup := az.getPublicIPAddressResourceGroup(service)
	pip, existsPip, err := az.getPublicIPAddress(pipResourceGroup, pipName)
	if err != nil {
		return nil, err
	}
	if existsPip {
		return &pip, nil
	}

	serviceName := getServiceName(service)
	pip.Name = to.StringPtr(pipName)
	pip.Location = to.StringPtr(az.Location)
	pip.PublicIPAddressPropertiesFormat = &network.PublicIPAddressPropertiesFormat{
		PublicIPAllocationMethod: network.Static,
	}
	if len(domainNameLabel) > 0 {
		pip.PublicIPAddressPropertiesFormat.DNSSettings = &network.PublicIPAddressDNSSettings{
			DomainNameLabel: &domainNameLabel,
		}
	}
	pip.Tags = map[string]*string{"service": &serviceName}
	if az.useStandardLoadBalancer() {
		pip.Sku = &network.PublicIPAddressSku{
			Name: network.PublicIPAddressSkuNameStandard,
		}
	}

	klog.V(2).Infof("ensurePublicIPExists for service(%s): pip(%s) - creating", serviceName, *pip.Name)
	klog.V(10).Infof("CreateOrUpdatePIPWithRetry(%s, %q): start", pipResourceGroup, *pip.Name)
	err = az.CreateOrUpdatePIPWithRetry(service, pipResourceGroup, pip)
	if err != nil {
		klog.V(2).Infof("ensure(%s) abort backoff: pip(%s) - creating", serviceName, *pip.Name)
		return nil, err
	}
	klog.V(10).Infof("CreateOrUpdatePIPWithRetry(%s, %q): end", pipResourceGroup, *pip.Name)

	ctx, cancel := getContextWithCancel()
	defer cancel()
	pip, err = az.PublicIPAddressesClient.Get(ctx, pipResourceGroup, *pip.Name, "")
	if err != nil {
		return nil, err
	}
	return &pip, nil
}

func getIdleTimeout(s *v1.Service) (*int32, error) {
	const (
		min = 4
		max = 30
	)

	val, ok := s.Annotations[ServiceAnnotationLoadBalancerIdleTimeout]
	if !ok {
		// Return a nil here as this will set the value to the azure default
		return nil, nil
	}

	errInvalidTimeout := fmt.Errorf("idle timeout value must be a whole number representing minutes between %d and %d", min, max)
	to, err := strconv.Atoi(val)
	if err != nil {
		return nil, fmt.Errorf("error parsing idle timeout value: %v: %v", err, errInvalidTimeout)
	}
	to32 := int32(to)

	if to32 < min || to32 > max {
		return nil, errInvalidTimeout
	}
	return &to32, nil
}

func (az *Cloud) isFrontendIPChanged(clusterName string, config network.FrontendIPConfiguration, service *v1.Service, lbFrontendIPConfigName string) (bool, error) {
	if az.serviceOwnsFrontendIP(config, service) && !strings.EqualFold(to.String(config.Name), lbFrontendIPConfigName) {
		return true, nil
	}
	if !strings.EqualFold(to.String(config.Name), lbFrontendIPConfigName) {
		return false, nil
	}
	loadBalancerIP := service.Spec.LoadBalancerIP
	isInternal := requiresInternalLoadBalancer(service)
	if isInternal {
		// Judge subnet
		subnetName := subnet(service)
		if subnetName != nil {
			subnet, existsSubnet, err := az.getSubnet(az.VnetName, *subnetName)
			if err != nil {
				return false, err
			}
			if !existsSubnet {
				return false, fmt.Errorf("failed to get subnet")
			}
			if config.Subnet != nil && !strings.EqualFold(to.String(config.Subnet.Name), to.String(subnet.Name)) {
				return true, nil
			}
		}
		if loadBalancerIP == "" {
			return config.PrivateIPAllocationMethod == network.Static, nil
		}
		return config.PrivateIPAllocationMethod != network.Static || !strings.EqualFold(loadBalancerIP, to.String(config.PrivateIPAddress)), nil
	}
	if loadBalancerIP == "" {
		return false, nil
	}
	pipName, err := az.determinePublicIPName(clusterName, service)
	if err != nil {
		return false, err
	}
	pipResourceGroup := az.getPublicIPAddressResourceGroup(service)
	pip, existsPip, err := az.getPublicIPAddress(pipResourceGroup, pipName)
	if err != nil {
		return false, err
	}
	if !existsPip {
		return true, nil
	}
	return config.PublicIPAddress != nil && !strings.EqualFold(to.String(pip.ID), to.String(config.PublicIPAddress.ID)), nil
}

// This ensures load balancer exists and the frontend ip config is setup.
// This also reconciles the Service's Ports  with the LoadBalancer config.
// This entails adding rules/probes for expected Ports and removing stale rules/ports.
// nodes only used if wantLb is true
func (az *Cloud) reconcileLoadBalancer(clusterName string, service *v1.Service, nodes []*v1.Node, wantLb bool) (*network.LoadBalancer, error) {
	isInternal := requiresInternalLoadBalancer(service)
	serviceName := getServiceName(service)
	klog.V(2).Infof("reconcileLoadBalancer for service(%s) - wantLb(%t): started", serviceName, wantLb)
	lb, _, _, err := az.getServiceLoadBalancer(service, clusterName, nodes, wantLb)
	if err != nil {
		klog.Errorf("reconcileLoadBalancer: failed to get load balancer for service %q, error: %v", serviceName, err)
		return nil, err
	}
	lbName := *lb.Name
<<<<<<< HEAD
	glog.V(2).Infof("reconcileLoadBalancer for service(%s): lb(%s) wantLb(%t) resolved load balancer name", serviceName, lbName, wantLb)
=======
	klog.V(2).Infof("reconcileLoadBalancer for service(%s): lb(%s) wantLb(%t) resolved load balancer name", serviceName, lbName, wantLb)
>>>>>>> d54edf18
	lbFrontendIPConfigName := az.getFrontendIPConfigName(service, subnet(service))
	lbFrontendIPConfigID := az.getFrontendIPConfigID(lbName, lbFrontendIPConfigName)
	lbBackendPoolName := getBackendPoolName(clusterName)
	lbBackendPoolID := az.getBackendPoolID(lbName, lbBackendPoolName)

	lbIdleTimeout, err := getIdleTimeout(service)
	if err != nil {
		return nil, err
	}

	dirtyLb := false

	// Ensure LoadBalancer's Backend Pool Configuration
	if wantLb {
		newBackendPools := []network.BackendAddressPool{}
		if lb.BackendAddressPools != nil {
			newBackendPools = *lb.BackendAddressPools
		}

		foundBackendPool := false
		for _, bp := range newBackendPools {
			if strings.EqualFold(*bp.Name, lbBackendPoolName) {
				klog.V(10).Infof("reconcileLoadBalancer for service (%s)(%t): lb backendpool - found wanted backendpool. not adding anything", serviceName, wantLb)
				foundBackendPool = true
				break
			} else {
				klog.V(10).Infof("reconcileLoadBalancer for service (%s)(%t): lb backendpool - found other backendpool %s", serviceName, wantLb, *bp.Name)
			}
		}
		if !foundBackendPool {
			newBackendPools = append(newBackendPools, network.BackendAddressPool{
				Name: to.StringPtr(lbBackendPoolName),
			})
			klog.V(10).Infof("reconcileLoadBalancer for service (%s)(%t): lb backendpool - adding backendpool", serviceName, wantLb)

			dirtyLb = true
			lb.BackendAddressPools = &newBackendPools
		}
	}

	// Ensure LoadBalancer's Frontend IP Configurations
	dirtyConfigs := false
	newConfigs := []network.FrontendIPConfiguration{}
	if lb.FrontendIPConfigurations != nil {
		newConfigs = *lb.FrontendIPConfigurations
	}

	if !wantLb {
		for i := len(newConfigs) - 1; i >= 0; i-- {
			config := newConfigs[i]
			if az.serviceOwnsFrontendIP(config, service) {
<<<<<<< HEAD
				glog.V(2).Infof("reconcileLoadBalancer for service (%s)(%t): lb frontendconfig(%s) - dropping", serviceName, wantLb, lbFrontendIPConfigName)
=======
				klog.V(2).Infof("reconcileLoadBalancer for service (%s)(%t): lb frontendconfig(%s) - dropping", serviceName, wantLb, lbFrontendIPConfigName)
>>>>>>> d54edf18
				newConfigs = append(newConfigs[:i], newConfigs[i+1:]...)
				dirtyConfigs = true
			}
		}
	} else {
		for i := len(newConfigs) - 1; i >= 0; i-- {
			config := newConfigs[i]
			isFipChanged, err := az.isFrontendIPChanged(clusterName, config, service, lbFrontendIPConfigName)
			if err != nil {
				return nil, err
			}
			if isFipChanged {
<<<<<<< HEAD
				glog.V(2).Infof("reconcileLoadBalancer for service (%s)(%t): lb frontendconfig(%s) - dropping", serviceName, wantLb, *config.Name)
=======
				klog.V(2).Infof("reconcileLoadBalancer for service (%s)(%t): lb frontendconfig(%s) - dropping", serviceName, wantLb, *config.Name)
>>>>>>> d54edf18
				newConfigs = append(newConfigs[:i], newConfigs[i+1:]...)
				dirtyConfigs = true
			}
		}
		foundConfig := false
		for _, config := range newConfigs {
			if strings.EqualFold(*config.Name, lbFrontendIPConfigName) {
				foundConfig = true
				break
			}
		}
		if !foundConfig {
			// construct FrontendIPConfigurationPropertiesFormat
			var fipConfigurationProperties *network.FrontendIPConfigurationPropertiesFormat
			if isInternal {
				subnetName := subnet(service)
				if subnetName == nil {
					subnetName = &az.SubnetName
				}
				subnet, existsSubnet, err := az.getSubnet(az.VnetName, *subnetName)
				if err != nil {
					return nil, err
				}

				if !existsSubnet {
					return nil, fmt.Errorf("ensure(%s): lb(%s) - failed to get subnet: %s/%s", serviceName, lbName, az.VnetName, az.SubnetName)
				}

				configProperties := network.FrontendIPConfigurationPropertiesFormat{
					Subnet: &subnet,
				}

				loadBalancerIP := service.Spec.LoadBalancerIP
				if loadBalancerIP != "" {
					configProperties.PrivateIPAllocationMethod = network.Static
					configProperties.PrivateIPAddress = &loadBalancerIP
				} else {
					// We'll need to call GetLoadBalancer later to retrieve allocated IP.
					configProperties.PrivateIPAllocationMethod = network.Dynamic
				}

				fipConfigurationProperties = &configProperties
			} else {
				pipName, err := az.determinePublicIPName(clusterName, service)
				if err != nil {
					return nil, err
				}
				domainNameLabel := getPublicIPDomainNameLabel(service)
				pip, err := az.ensurePublicIPExists(service, pipName, domainNameLabel)
				if err != nil {
					return nil, err
				}
				fipConfigurationProperties = &network.FrontendIPConfigurationPropertiesFormat{
					PublicIPAddress: &network.PublicIPAddress{ID: pip.ID},
				}
			}

			newConfigs = append(newConfigs,
				network.FrontendIPConfiguration{
					Name:                                    to.StringPtr(lbFrontendIPConfigName),
					FrontendIPConfigurationPropertiesFormat: fipConfigurationProperties,
				})
			klog.V(10).Infof("reconcileLoadBalancer for service (%s)(%t): lb frontendconfig(%s) - adding", serviceName, wantLb, lbFrontendIPConfigName)
			dirtyConfigs = true
		}
	}
	if dirtyConfigs {
		dirtyLb = true
		lb.FrontendIPConfigurations = &newConfigs
	}

	// update probes/rules
	expectedProbes, expectedRules, err := az.reconcileLoadBalancerRule(service, wantLb, lbFrontendIPConfigID, lbBackendPoolID, lbName, lbIdleTimeout)

	// remove unwanted probes
	dirtyProbes := false
	var updatedProbes []network.Probe
	if lb.Probes != nil {
		updatedProbes = *lb.Probes
	}
	for i := len(updatedProbes) - 1; i >= 0; i-- {
		existingProbe := updatedProbes[i]
		if az.serviceOwnsRule(service, *existingProbe.Name) {
<<<<<<< HEAD
			glog.V(10).Infof("reconcileLoadBalancer for service (%s)(%t): lb probe(%s) - considering evicting", serviceName, wantLb, *existingProbe.Name)
=======
			klog.V(10).Infof("reconcileLoadBalancer for service (%s)(%t): lb probe(%s) - considering evicting", serviceName, wantLb, *existingProbe.Name)
>>>>>>> d54edf18
			keepProbe := false
			if findProbe(expectedProbes, existingProbe) {
				klog.V(10).Infof("reconcileLoadBalancer for service (%s)(%t): lb probe(%s) - keeping", serviceName, wantLb, *existingProbe.Name)
				keepProbe = true
			}
			if !keepProbe {
				updatedProbes = append(updatedProbes[:i], updatedProbes[i+1:]...)
				klog.V(10).Infof("reconcileLoadBalancer for service (%s)(%t): lb probe(%s) - dropping", serviceName, wantLb, *existingProbe.Name)
				dirtyProbes = true
			}
		}
	}
	// add missing, wanted probes
	for _, expectedProbe := range expectedProbes {
		foundProbe := false
		if findProbe(updatedProbes, expectedProbe) {
			klog.V(10).Infof("reconcileLoadBalancer for service (%s)(%t): lb probe(%s) - already exists", serviceName, wantLb, *expectedProbe.Name)
			foundProbe = true
		}
		if !foundProbe {
			klog.V(10).Infof("reconcileLoadBalancer for service (%s)(%t): lb probe(%s) - adding", serviceName, wantLb, *expectedProbe.Name)
			updatedProbes = append(updatedProbes, expectedProbe)
			dirtyProbes = true
		}
	}
	if dirtyProbes {
		dirtyLb = true
		lb.Probes = &updatedProbes
	}

	// update rules
	dirtyRules := false
	var updatedRules []network.LoadBalancingRule
	if lb.LoadBalancingRules != nil {
		updatedRules = *lb.LoadBalancingRules
	}
	// update rules: remove unwanted
	for i := len(updatedRules) - 1; i >= 0; i-- {
		existingRule := updatedRules[i]
		if az.serviceOwnsRule(service, *existingRule.Name) {
			keepRule := false
			klog.V(10).Infof("reconcileLoadBalancer for service (%s)(%t): lb rule(%s) - considering evicting", serviceName, wantLb, *existingRule.Name)
			if findRule(expectedRules, existingRule) {
				klog.V(10).Infof("reconcileLoadBalancer for service (%s)(%t): lb rule(%s) - keeping", serviceName, wantLb, *existingRule.Name)
				keepRule = true
			}
			if !keepRule {
				klog.V(2).Infof("reconcileLoadBalancer for service (%s)(%t): lb rule(%s) - dropping", serviceName, wantLb, *existingRule.Name)
				updatedRules = append(updatedRules[:i], updatedRules[i+1:]...)
				dirtyRules = true
			}
		}
	}
	// update rules: add needed
	for _, expectedRule := range expectedRules {
		foundRule := false
		if findRule(updatedRules, expectedRule) {
			klog.V(10).Infof("reconcileLoadBalancer for service (%s)(%t): lb rule(%s) - already exists", serviceName, wantLb, *expectedRule.Name)
			foundRule = true
		}
		if !foundRule {
			klog.V(10).Infof("reconcileLoadBalancer for service (%s)(%t): lb rule(%s) adding", serviceName, wantLb, *expectedRule.Name)
			updatedRules = append(updatedRules, expectedRule)
			dirtyRules = true
		}
	}
	if dirtyRules {
		dirtyLb = true
		lb.LoadBalancingRules = &updatedRules
	}

	// We don't care if the LB exists or not
	// We only care about if there is any change in the LB, which means dirtyLB
	// If it is not exist, and no change to that, we don't CreateOrUpdate LB
	if dirtyLb {
		if lb.FrontendIPConfigurations == nil || len(*lb.FrontendIPConfigurations) == 0 {
			// When FrontendIPConfigurations is empty, we need to delete the Azure load balancer resource itself,
			// because an Azure load balancer cannot have an empty FrontendIPConfigurations collection
			klog.V(2).Infof("reconcileLoadBalancer for service(%s): lb(%s) - deleting; no remaining frontendIPConfigurations", serviceName, lbName)

			// Remove backend pools from vmSets. This is required for virtual machine scale sets before removing the LB.
			vmSetName := az.mapLoadBalancerNameToVMSet(lbName, clusterName)
			klog.V(10).Infof("EnsureBackendPoolDeleted(%s, %s): start", lbBackendPoolID, vmSetName)
			err := az.vmSet.EnsureBackendPoolDeleted(service, lbBackendPoolID, vmSetName, lb.BackendAddressPools)
			if err != nil {
				klog.Errorf("EnsureBackendPoolDeleted(%s, %s) failed: %v", lbBackendPoolID, vmSetName, err)
				return nil, err
			}
			klog.V(10).Infof("EnsureBackendPoolDeleted(%s, %s): end", lbBackendPoolID, vmSetName)

			// Remove the LB.
			klog.V(10).Infof("reconcileLoadBalancer: az.DeleteLBWithRetry(%q): start", lbName)
			err = az.DeleteLBWithRetry(service, lbName)
			if err != nil {
				klog.V(2).Infof("reconcileLoadBalancer for service(%s) abort backoff: lb(%s) - deleting; no remaining frontendIPConfigurations", serviceName, lbName)
				return nil, err
			}
			klog.V(10).Infof("az.DeleteLBWithRetry(%q): end", lbName)
		} else {
			klog.V(2).Infof("reconcileLoadBalancer: reconcileLoadBalancer for service(%s): lb(%s) - updating", serviceName, lbName)
			err := az.CreateOrUpdateLBWithRetry(service, *lb)
			if err != nil {
				klog.V(2).Infof("reconcileLoadBalancer for service(%s) abort backoff: lb(%s) - updating", serviceName, lbName)
				return nil, err
			}

			if isInternal {
				// Refresh updated lb which will be used later in other places.
				newLB, exist, err := az.getAzureLoadBalancer(lbName)
				if err != nil {
					klog.V(2).Infof("reconcileLoadBalancer for service(%s): getAzureLoadBalancer(%s) failed: %v", serviceName, lbName, err)
					return nil, err
				}
				if !exist {
					return nil, fmt.Errorf("load balancer %q not found", lbName)
				}
				lb = &newLB
			}
		}
	}

	if wantLb && nodes != nil {
		// Add the machines to the backend pool if they're not already
		vmSetName := az.mapLoadBalancerNameToVMSet(lbName, clusterName)
		err := az.vmSet.EnsureHostsInPool(service, nodes, lbBackendPoolID, vmSetName, isInternal)
		if err != nil {
			return nil, err
		}
	}

	klog.V(2).Infof("reconcileLoadBalancer for service(%s): lb(%s) finished", serviceName, lbName)
	return lb, nil
}

func (az *Cloud) reconcileLoadBalancerRule(
	service *v1.Service,
	wantLb bool,
	lbFrontendIPConfigID string,
	lbBackendPoolID string,
	lbName string,
	lbIdleTimeout *int32) ([]network.Probe, []network.LoadBalancingRule, error) {

	var ports []v1.ServicePort
	if wantLb {
		ports = service.Spec.Ports
	} else {
		ports = []v1.ServicePort{}
	}

	var expectedProbes []network.Probe
	var expectedRules []network.LoadBalancingRule
	for _, port := range ports {
		lbRuleName := az.getLoadBalancerRuleName(service, port, subnet(service))

<<<<<<< HEAD
		glog.V(2).Infof("reconcileLoadBalancerRule lb name (%s) rule name (%s)", lbName, lbRuleName)
=======
		klog.V(2).Infof("reconcileLoadBalancerRule lb name (%s) rule name (%s)", lbName, lbRuleName)
>>>>>>> d54edf18

		transportProto, _, probeProto, err := getProtocolsFromKubernetesProtocol(port.Protocol)
		if err != nil {
			return expectedProbes, expectedRules, err
		}

		if serviceapi.NeedsHealthCheck(service) {
			podPresencePath, podPresencePort := serviceapi.GetServiceHealthCheckPathPort(service)

			expectedProbes = append(expectedProbes, network.Probe{
				Name: &lbRuleName,
				ProbePropertiesFormat: &network.ProbePropertiesFormat{
					RequestPath:       to.StringPtr(podPresencePath),
					Protocol:          network.ProbeProtocolHTTP,
					Port:              to.Int32Ptr(podPresencePort),
					IntervalInSeconds: to.Int32Ptr(5),
					NumberOfProbes:    to.Int32Ptr(2),
				},
			})
		} else if port.Protocol != v1.ProtocolUDP && port.Protocol != v1.ProtocolSCTP {
			// we only add the expected probe if we're doing TCP
			expectedProbes = append(expectedProbes, network.Probe{
				Name: &lbRuleName,
				ProbePropertiesFormat: &network.ProbePropertiesFormat{
					Protocol:          *probeProto,
					Port:              to.Int32Ptr(port.NodePort),
					IntervalInSeconds: to.Int32Ptr(5),
					NumberOfProbes:    to.Int32Ptr(2),
				},
			})
		}

		loadDistribution := network.Default
		if service.Spec.SessionAffinity == v1.ServiceAffinityClientIP {
			loadDistribution = network.SourceIP
		}

		expectedRule := network.LoadBalancingRule{
			Name: &lbRuleName,
			LoadBalancingRulePropertiesFormat: &network.LoadBalancingRulePropertiesFormat{
				Protocol: *transportProto,
				FrontendIPConfiguration: &network.SubResource{
					ID: to.StringPtr(lbFrontendIPConfigID),
				},
				BackendAddressPool: &network.SubResource{
					ID: to.StringPtr(lbBackendPoolID),
				},
				LoadDistribution: loadDistribution,
				FrontendPort:     to.Int32Ptr(port.Port),
				BackendPort:      to.Int32Ptr(port.Port),
				EnableFloatingIP: to.BoolPtr(true),
			},
		}
		if port.Protocol == v1.ProtocolTCP {
			expectedRule.LoadBalancingRulePropertiesFormat.IdleTimeoutInMinutes = lbIdleTimeout
		}

		// we didn't construct the probe objects for UDP or SCTP because they're not used/needed/allowed
		if port.Protocol != v1.ProtocolUDP && port.Protocol != v1.ProtocolSCTP {
			expectedRule.Probe = &network.SubResource{
				ID: to.StringPtr(az.getLoadBalancerProbeID(lbName, lbRuleName)),
			}
		}

		expectedRules = append(expectedRules, expectedRule)
	}

	return expectedProbes, expectedRules, nil
}

// This reconciles the Network Security Group similar to how the LB is reconciled.
// This entails adding required, missing SecurityRules and removing stale rules.
func (az *Cloud) reconcileSecurityGroup(clusterName string, service *v1.Service, lbIP *string, wantLb bool) (*network.SecurityGroup, error) {
	serviceName := getServiceName(service)
	klog.V(5).Infof("reconcileSecurityGroup(%s): START clusterName=%q", serviceName, clusterName)

	ports := service.Spec.Ports
	if ports == nil {
		if useSharedSecurityRule(service) {
			klog.V(2).Infof("Attempting to reconcile security group for service %s, but service uses shared rule and we don't know which port it's for", service.Name)
			return nil, fmt.Errorf("No port info for reconciling shared rule for service %s", service.Name)
		}
		ports = []v1.ServicePort{}
	}

	sg, err := az.getSecurityGroup()
	if err != nil {
		return nil, err
	}

	destinationIPAddress := ""
	if wantLb && lbIP == nil {
		return nil, fmt.Errorf("No load balancer IP for setting up security rules for service %s", service.Name)
	}
	if lbIP != nil {
		destinationIPAddress = *lbIP
	}
	if destinationIPAddress == "" {
		destinationIPAddress = "*"
	}

	sourceRanges, err := serviceapi.GetLoadBalancerSourceRanges(service)
	if err != nil {
		return nil, err
	}
	serviceTags, err := getServiceTags(service)
	if err != nil {
		return nil, err
	}
	var sourceAddressPrefixes []string
	if (sourceRanges == nil || serviceapi.IsAllowAll(sourceRanges)) && len(serviceTags) == 0 {
		if !requiresInternalLoadBalancer(service) {
			sourceAddressPrefixes = []string{"Internet"}
		}
	} else {
		for _, ip := range sourceRanges {
			sourceAddressPrefixes = append(sourceAddressPrefixes, ip.String())
		}
		for _, serviceTag := range serviceTags {
			sourceAddressPrefixes = append(sourceAddressPrefixes, serviceTag)
		}
	}
	expectedSecurityRules := []network.SecurityRule{}

	if wantLb {
		expectedSecurityRules = make([]network.SecurityRule, len(ports)*len(sourceAddressPrefixes))

		for i, port := range ports {
			_, securityProto, _, err := getProtocolsFromKubernetesProtocol(port.Protocol)
			if err != nil {
				return nil, err
			}
			for j := range sourceAddressPrefixes {
				ix := i*len(sourceAddressPrefixes) + j
				securityRuleName := az.getSecurityRuleName(service, port, sourceAddressPrefixes[j])
				expectedSecurityRules[ix] = network.SecurityRule{
					Name: to.StringPtr(securityRuleName),
					SecurityRulePropertiesFormat: &network.SecurityRulePropertiesFormat{
						Protocol:                 *securityProto,
						SourcePortRange:          to.StringPtr("*"),
						DestinationPortRange:     to.StringPtr(strconv.Itoa(int(port.Port))),
						SourceAddressPrefix:      to.StringPtr(sourceAddressPrefixes[j]),
						DestinationAddressPrefix: to.StringPtr(destinationIPAddress),
						Access:                   network.SecurityRuleAccessAllow,
						Direction:                network.SecurityRuleDirectionInbound,
					},
				}
			}
		}
	}

	for _, r := range expectedSecurityRules {
		klog.V(10).Infof("Expecting security rule for %s: %s:%s -> %s:%s", service.Name, *r.SourceAddressPrefix, *r.SourcePortRange, *r.DestinationAddressPrefix, *r.DestinationPortRange)
	}

	// update security rules
	dirtySg := false
	var updatedRules []network.SecurityRule
	if sg.SecurityGroupPropertiesFormat != nil && sg.SecurityGroupPropertiesFormat.SecurityRules != nil {
		updatedRules = *sg.SecurityGroupPropertiesFormat.SecurityRules
	}

	for _, r := range updatedRules {
		klog.V(10).Infof("Existing security rule while processing %s: %s:%s -> %s:%s", service.Name, logSafe(r.SourceAddressPrefix), logSafe(r.SourcePortRange), logSafeCollection(r.DestinationAddressPrefix, r.DestinationAddressPrefixes), logSafe(r.DestinationPortRange))
	}

	// update security rules: remove unwanted rules that belong privately
	// to this service
	for i := len(updatedRules) - 1; i >= 0; i-- {
		existingRule := updatedRules[i]
		if az.serviceOwnsRule(service, *existingRule.Name) {
<<<<<<< HEAD
			glog.V(10).Infof("reconcile(%s)(%t): sg rule(%s) - considering evicting", serviceName, wantLb, *existingRule.Name)
=======
			klog.V(10).Infof("reconcile(%s)(%t): sg rule(%s) - considering evicting", serviceName, wantLb, *existingRule.Name)
>>>>>>> d54edf18
			keepRule := false
			if findSecurityRule(expectedSecurityRules, existingRule) {
				klog.V(10).Infof("reconcile(%s)(%t): sg rule(%s) - keeping", serviceName, wantLb, *existingRule.Name)
				keepRule = true
			}
			if !keepRule {
				klog.V(10).Infof("reconcile(%s)(%t): sg rule(%s) - dropping", serviceName, wantLb, *existingRule.Name)
				updatedRules = append(updatedRules[:i], updatedRules[i+1:]...)
				dirtySg = true
			}
		}
	}
	// update security rules: if the service uses a shared rule and is being deleted,
	// then remove it from the shared rule
	if useSharedSecurityRule(service) && !wantLb {
		for _, port := range ports {
			for _, sourceAddressPrefix := range sourceAddressPrefixes {
				sharedRuleName := az.getSecurityRuleName(service, port, sourceAddressPrefix)
				sharedIndex, sharedRule, sharedRuleFound := findSecurityRuleByName(updatedRules, sharedRuleName)
				if !sharedRuleFound {
					klog.V(4).Infof("Expected to find shared rule %s for service %s being deleted, but did not", sharedRuleName, service.Name)
					return nil, fmt.Errorf("Expected to find shared rule %s for service %s being deleted, but did not", sharedRuleName, service.Name)
				}
				if sharedRule.DestinationAddressPrefixes == nil {
					klog.V(4).Infof("Expected to have array of destinations in shared rule for service %s being deleted, but did not", service.Name)
					return nil, fmt.Errorf("Expected to have array of destinations in shared rule for service %s being deleted, but did not", service.Name)
				}
				existingPrefixes := *sharedRule.DestinationAddressPrefixes
				addressIndex, found := findIndex(existingPrefixes, destinationIPAddress)
				if !found {
					klog.V(4).Infof("Expected to find destination address %s in shared rule %s for service %s being deleted, but did not", destinationIPAddress, sharedRuleName, service.Name)
					return nil, fmt.Errorf("Expected to find destination address %s in shared rule %s for service %s being deleted, but did not", destinationIPAddress, sharedRuleName, service.Name)
				}
				if len(existingPrefixes) == 1 {
					updatedRules = append(updatedRules[:sharedIndex], updatedRules[sharedIndex+1:]...)
				} else {
					newDestinations := append(existingPrefixes[:addressIndex], existingPrefixes[addressIndex+1:]...)
					sharedRule.DestinationAddressPrefixes = &newDestinations
					updatedRules[sharedIndex] = sharedRule
				}
				dirtySg = true
			}
		}
	}

	// update security rules: prepare rules for consolidation
	for index, rule := range updatedRules {
		if allowsConsolidation(rule) {
			updatedRules[index] = makeConsolidatable(rule)
		}
	}
	for index, rule := range expectedSecurityRules {
		if allowsConsolidation(rule) {
			expectedSecurityRules[index] = makeConsolidatable(rule)
		}
	}
	// update security rules: add needed
	for _, expectedRule := range expectedSecurityRules {
		foundRule := false
		if findSecurityRule(updatedRules, expectedRule) {
			klog.V(10).Infof("reconcile(%s)(%t): sg rule(%s) - already exists", serviceName, wantLb, *expectedRule.Name)
			foundRule = true
		}
		if foundRule && allowsConsolidation(expectedRule) {
			index, _ := findConsolidationCandidate(updatedRules, expectedRule)
			updatedRules[index] = consolidate(updatedRules[index], expectedRule)
			dirtySg = true
		}
		if !foundRule {
			klog.V(10).Infof("reconcile(%s)(%t): sg rule(%s) - adding", serviceName, wantLb, *expectedRule.Name)

			nextAvailablePriority, err := getNextAvailablePriority(updatedRules)
			if err != nil {
				return nil, err
			}

			expectedRule.Priority = to.Int32Ptr(nextAvailablePriority)
			updatedRules = append(updatedRules, expectedRule)
			dirtySg = true
		}
	}

	for _, r := range updatedRules {
		klog.V(10).Infof("Updated security rule while processing %s: %s:%s -> %s:%s", service.Name, logSafe(r.SourceAddressPrefix), logSafe(r.SourcePortRange), logSafeCollection(r.DestinationAddressPrefix, r.DestinationAddressPrefixes), logSafe(r.DestinationPortRange))
	}

	if dirtySg {
		sg.SecurityRules = &updatedRules
		klog.V(2).Infof("reconcileSecurityGroup for service(%s): sg(%s) - updating", serviceName, *sg.Name)
		klog.V(10).Infof("CreateOrUpdateSGWithRetry(%q): start", *sg.Name)
		err := az.CreateOrUpdateSGWithRetry(service, sg)
		if err != nil {
			klog.V(2).Infof("ensure(%s) abort backoff: sg(%s) - updating", serviceName, *sg.Name)
			// TODO (Nov 2017): remove when augmented security rules are out of preview
			// we could try to parse the response but it's not worth it for bridging a preview
			errorDescription := err.Error()
			if strings.Contains(errorDescription, "SubscriptionNotRegisteredForFeature") && strings.Contains(errorDescription, "Microsoft.Network/AllowAccessRuleExtendedProperties") {
				sharedRuleError := fmt.Errorf("Shared security rules are not available in this Azure region. Details: %v", errorDescription)
				return nil, sharedRuleError
			}
			// END TODO
			return nil, err
		}
		klog.V(10).Infof("CreateOrUpdateSGWithRetry(%q): end", *sg.Name)
	}
	return &sg, nil
}

func logSafe(s *string) string {
	if s == nil {
		return "(nil)"
	}
	return *s
}

func logSafeCollection(s *string, strs *[]string) string {
	if s == nil {
		if strs == nil {
			return "(nil)"
		}
		return "[" + strings.Join(*strs, ",") + "]"
	}
	return *s
}

func findSecurityRuleByName(rules []network.SecurityRule, ruleName string) (int, network.SecurityRule, bool) {
	for index, rule := range rules {
		if rule.Name != nil && strings.EqualFold(*rule.Name, ruleName) {
			return index, rule, true
		}
	}
	return 0, network.SecurityRule{}, false
}

func findIndex(strs []string, s string) (int, bool) {
	for index, str := range strs {
		if strings.EqualFold(str, s) {
			return index, true
		}
	}
	return 0, false
}

func allowsConsolidation(rule network.SecurityRule) bool {
	return strings.HasPrefix(to.String(rule.Name), "shared")
}

func findConsolidationCandidate(rules []network.SecurityRule, rule network.SecurityRule) (int, bool) {
	for index, r := range rules {
		if allowsConsolidation(r) {
			if strings.EqualFold(to.String(r.Name), to.String(rule.Name)) {
				return index, true
			}
		}
	}

	return 0, false
}

func makeConsolidatable(rule network.SecurityRule) network.SecurityRule {
	return network.SecurityRule{
		Name: rule.Name,
		SecurityRulePropertiesFormat: &network.SecurityRulePropertiesFormat{
			Priority:                   rule.Priority,
			Protocol:                   rule.Protocol,
			SourcePortRange:            rule.SourcePortRange,
			SourcePortRanges:           rule.SourcePortRanges,
			DestinationPortRange:       rule.DestinationPortRange,
			DestinationPortRanges:      rule.DestinationPortRanges,
			SourceAddressPrefix:        rule.SourceAddressPrefix,
			SourceAddressPrefixes:      rule.SourceAddressPrefixes,
			DestinationAddressPrefixes: collectionOrSingle(rule.DestinationAddressPrefixes, rule.DestinationAddressPrefix),
			Access:                     rule.Access,
			Direction:                  rule.Direction,
		},
	}
}

func consolidate(existingRule network.SecurityRule, newRule network.SecurityRule) network.SecurityRule {
	destinations := appendElements(existingRule.SecurityRulePropertiesFormat.DestinationAddressPrefixes, newRule.DestinationAddressPrefix, newRule.DestinationAddressPrefixes)
	destinations = deduplicate(destinations) // there are transient conditions during controller startup where it tries to add a service that is already added

	return network.SecurityRule{
		Name: existingRule.Name,
		SecurityRulePropertiesFormat: &network.SecurityRulePropertiesFormat{
			Priority:                   existingRule.Priority,
			Protocol:                   existingRule.Protocol,
			SourcePortRange:            existingRule.SourcePortRange,
			SourcePortRanges:           existingRule.SourcePortRanges,
			DestinationPortRange:       existingRule.DestinationPortRange,
			DestinationPortRanges:      existingRule.DestinationPortRanges,
			SourceAddressPrefix:        existingRule.SourceAddressPrefix,
			SourceAddressPrefixes:      existingRule.SourceAddressPrefixes,
			DestinationAddressPrefixes: destinations,
			Access:                     existingRule.Access,
			Direction:                  existingRule.Direction,
		},
	}
}

func collectionOrSingle(collection *[]string, s *string) *[]string {
	if collection != nil && len(*collection) > 0 {
		return collection
	}
	if s == nil {
		return &[]string{}
	}
	return &[]string{*s}
}

func appendElements(collection *[]string, appendString *string, appendStrings *[]string) *[]string {
	newCollection := []string{}

	if collection != nil {
		newCollection = append(newCollection, *collection...)
	}
	if appendString != nil {
		newCollection = append(newCollection, *appendString)
	}
	if appendStrings != nil {
		newCollection = append(newCollection, *appendStrings...)
	}

	return &newCollection
}

func deduplicate(collection *[]string) *[]string {
	if collection == nil {
		return nil
	}

	seen := map[string]bool{}
	result := make([]string, 0, len(*collection))

	for _, v := range *collection {
		if seen[v] == true {
			// skip this element
		} else {
			seen[v] = true
			result = append(result, v)
		}
	}

	return &result
}

// This reconciles the PublicIP resources similar to how the LB is reconciled.
func (az *Cloud) reconcilePublicIP(clusterName string, service *v1.Service, lb *network.LoadBalancer, wantLb bool) (*network.PublicIPAddress, error) {
	isInternal := requiresInternalLoadBalancer(service)
	serviceName := getServiceName(service)
	var desiredPipName string
	var err error
	if !isInternal && wantLb {
		desiredPipName, err = az.determinePublicIPName(clusterName, service)
		if err != nil {
			return nil, err
		}
	}

	pipResourceGroup := az.getPublicIPAddressResourceGroup(service)

	pips, err := az.ListPIPWithRetry(service, pipResourceGroup)
	if err != nil {
		return nil, err
	}

	for i := range pips {
		pip := pips[i]
		if pip.Tags != nil &&
			(pip.Tags)["service"] != nil &&
			*(pip.Tags)["service"] == serviceName {
			// We need to process for pips belong to this service
			pipName := *pip.Name
			if wantLb && !isInternal && pipName == desiredPipName {
				// This is the only case we should preserve the
				// Public ip resource with match service tag
			} else {
				klog.V(2).Infof("reconcilePublicIP for service(%s): pip(%s) - deleting", serviceName, pipName)
				err := az.safeDeletePublicIP(service, pipResourceGroup, &pip, lb)
				if err != nil {
					klog.Errorf("safeDeletePublicIP(%s) failed with error: %v", pipName, err)
					return nil, err
				}
				klog.V(2).Infof("reconcilePublicIP for service(%s): pip(%s) - finished", serviceName, pipName)
			}
		}

	}

	if !isInternal && wantLb {
		// Confirm desired public ip resource exists
		var pip *network.PublicIPAddress
		domainNameLabel := getPublicIPDomainNameLabel(service)
		if pip, err = az.ensurePublicIPExists(service, desiredPipName, domainNameLabel); err != nil {
			return nil, err
		}
		return pip, nil
	}
	return nil, nil
}

// safeDeletePublicIP deletes public IP by removing its reference first.
func (az *Cloud) safeDeletePublicIP(service *v1.Service, pipResourceGroup string, pip *network.PublicIPAddress, lb *network.LoadBalancer) error {
	// Remove references if pip.IPConfiguration is not nil.
	if pip.PublicIPAddressPropertiesFormat != nil &&
		pip.PublicIPAddressPropertiesFormat.IPConfiguration != nil &&
		lb != nil && lb.LoadBalancerPropertiesFormat != nil &&
		lb.LoadBalancerPropertiesFormat.FrontendIPConfigurations != nil {
		referencedLBRules := []network.SubResource{}
		frontendIPConfigUpdated := false
		loadBalancerRuleUpdated := false

		// Check whether there are still frontend IP configurations referring to it.
		ipConfigurationID := to.String(pip.PublicIPAddressPropertiesFormat.IPConfiguration.ID)
		if ipConfigurationID != "" {
			lbFrontendIPConfigs := *lb.LoadBalancerPropertiesFormat.FrontendIPConfigurations
			for i := len(lbFrontendIPConfigs) - 1; i >= 0; i-- {
				config := lbFrontendIPConfigs[i]
				if strings.EqualFold(ipConfigurationID, to.String(config.ID)) {
					if config.FrontendIPConfigurationPropertiesFormat != nil &&
						config.FrontendIPConfigurationPropertiesFormat.LoadBalancingRules != nil {
						referencedLBRules = *config.FrontendIPConfigurationPropertiesFormat.LoadBalancingRules
					}

					frontendIPConfigUpdated = true
					lbFrontendIPConfigs = append(lbFrontendIPConfigs[:i], lbFrontendIPConfigs[i+1:]...)
					break
				}
			}

			if frontendIPConfigUpdated {
				lb.LoadBalancerPropertiesFormat.FrontendIPConfigurations = &lbFrontendIPConfigs
			}
		}

		// Check whether there are still load balancer rules referring to it.
		if len(referencedLBRules) > 0 {
			referencedLBRuleIDs := sets.NewString()
			for _, refer := range referencedLBRules {
				referencedLBRuleIDs.Insert(to.String(refer.ID))
			}

			if lb.LoadBalancerPropertiesFormat.LoadBalancingRules != nil {
				lbRules := *lb.LoadBalancerPropertiesFormat.LoadBalancingRules
				for i := len(lbRules) - 1; i >= 0; i-- {
					ruleID := to.String(lbRules[i].ID)
					if ruleID != "" && referencedLBRuleIDs.Has(ruleID) {
						loadBalancerRuleUpdated = true
						lbRules = append(lbRules[:i], lbRules[i+1:]...)
					}
				}

				if loadBalancerRuleUpdated {
					lb.LoadBalancerPropertiesFormat.LoadBalancingRules = &lbRules
				}
			}
		}

		// Update load balancer when frontendIPConfigUpdated or loadBalancerRuleUpdated.
		if frontendIPConfigUpdated || loadBalancerRuleUpdated {
			err := az.CreateOrUpdateLBWithRetry(service, *lb)
			if err != nil {
				klog.Errorf("safeDeletePublicIP for service(%s) failed with error: %v", getServiceName(service), err)
				return err
			}
		}
	}

	pipName := to.String(pip.Name)
	klog.V(10).Infof("DeletePublicIPWithRetry(%s, %q): start", pipResourceGroup, pipName)
	err := az.DeletePublicIPWithRetry(service, pipResourceGroup, pipName)
	if err != nil {
		if err = ignoreStatusNotFoundFromError(err); err != nil {
			return err
		}
	}
	klog.V(10).Infof("DeletePublicIPWithRetry(%s, %q): end", pipResourceGroup, pipName)

	return nil
}

func findProbe(probes []network.Probe, probe network.Probe) bool {
	for _, existingProbe := range probes {
		if strings.EqualFold(to.String(existingProbe.Name), to.String(probe.Name)) && to.Int32(existingProbe.Port) == to.Int32(probe.Port) {
			return true
		}
	}
	return false
}

func findRule(rules []network.LoadBalancingRule, rule network.LoadBalancingRule) bool {
	for _, existingRule := range rules {
		if strings.EqualFold(to.String(existingRule.Name), to.String(rule.Name)) &&
			equalLoadBalancingRulePropertiesFormat(existingRule.LoadBalancingRulePropertiesFormat, rule.LoadBalancingRulePropertiesFormat) {
			return true
		}
	}
	return false
}

// equalLoadBalancingRulePropertiesFormat checks whether the provided LoadBalancingRulePropertiesFormat are equal.
// Note: only fields used in reconcileLoadBalancer are considered.
func equalLoadBalancingRulePropertiesFormat(s, t *network.LoadBalancingRulePropertiesFormat) bool {
	if s == nil || t == nil {
		return false
	}

	return reflect.DeepEqual(s.Protocol, t.Protocol) &&
		reflect.DeepEqual(s.FrontendIPConfiguration, t.FrontendIPConfiguration) &&
		reflect.DeepEqual(s.BackendAddressPool, t.BackendAddressPool) &&
		reflect.DeepEqual(s.LoadDistribution, t.LoadDistribution) &&
		reflect.DeepEqual(s.FrontendPort, t.FrontendPort) &&
		reflect.DeepEqual(s.BackendPort, t.BackendPort) &&
		reflect.DeepEqual(s.EnableFloatingIP, t.EnableFloatingIP) &&
		reflect.DeepEqual(s.IdleTimeoutInMinutes, t.IdleTimeoutInMinutes)
}

// This compares rule's Name, Protocol, SourcePortRange, DestinationPortRange, SourceAddressPrefix, Access, and Direction.
// Note that it compares rule's DestinationAddressPrefix only when it's not consolidated rule as such rule does not have DestinationAddressPrefix defined.
// We intentionally do not compare DestinationAddressPrefixes in consolidated case because reconcileSecurityRule has to consider the two rules equal,
// despite different DestinationAddressPrefixes, in order to give it a chance to consolidate the two rules.
func findSecurityRule(rules []network.SecurityRule, rule network.SecurityRule) bool {
	for _, existingRule := range rules {
		if !strings.EqualFold(to.String(existingRule.Name), to.String(rule.Name)) {
			continue
		}
		if existingRule.Protocol != rule.Protocol {
			continue
		}
		if !strings.EqualFold(to.String(existingRule.SourcePortRange), to.String(rule.SourcePortRange)) {
			continue
		}
		if !strings.EqualFold(to.String(existingRule.DestinationPortRange), to.String(rule.DestinationPortRange)) {
			continue
		}
		if !strings.EqualFold(to.String(existingRule.SourceAddressPrefix), to.String(rule.SourceAddressPrefix)) {
			continue
		}
		if !allowsConsolidation(existingRule) && !allowsConsolidation(rule) {
			if !strings.EqualFold(to.String(existingRule.DestinationAddressPrefix), to.String(rule.DestinationAddressPrefix)) {
				continue
			}
		}
		if existingRule.Access != rule.Access {
			continue
		}
		if existingRule.Direction != rule.Direction {
			continue
		}
		return true
	}
	return false
}

func (az *Cloud) getPublicIPAddressResourceGroup(service *v1.Service) string {
	if resourceGroup, found := service.Annotations[ServiceAnnotationLoadBalancerResourceGroup]; found {
		return resourceGroup
	}

	return az.ResourceGroup
}

// Check if service requires an internal load balancer.
func requiresInternalLoadBalancer(service *v1.Service) bool {
	if l, found := service.Annotations[ServiceAnnotationLoadBalancerInternal]; found {
		return l == "true"
	}

	return false
}

func subnet(service *v1.Service) *string {
	if requiresInternalLoadBalancer(service) {
		if l, found := service.Annotations[ServiceAnnotationLoadBalancerInternalSubnet]; found {
			return &l
		}
	}

	return nil
}

// getServiceLoadBalancerMode parses the mode value.
// if the value is __auto__ it returns isAuto = TRUE.
// if anything else it returns the unique VM set names after triming spaces.
func getServiceLoadBalancerMode(service *v1.Service) (hasMode bool, isAuto bool, vmSetNames []string) {
	mode, hasMode := service.Annotations[ServiceAnnotationLoadBalancerMode]
	mode = strings.TrimSpace(mode)
	isAuto = strings.EqualFold(mode, ServiceAnnotationLoadBalancerAutoModeValue)
	if !isAuto {
		// Break up list of "AS1,AS2"
		vmSetParsedList := strings.Split(mode, ",")

		// Trim the VM set names and remove duplicates
		//  e.g. {"AS1"," AS2", "AS3", "AS3"} => {"AS1", "AS2", "AS3"}
		vmSetNameSet := sets.NewString()
		for _, v := range vmSetParsedList {
			vmSetNameSet.Insert(strings.TrimSpace(v))
		}

		vmSetNames = vmSetNameSet.List()
	}

	return hasMode, isAuto, vmSetNames
}

func useSharedSecurityRule(service *v1.Service) bool {
	if l, ok := service.Annotations[ServiceAnnotationSharedSecurityRule]; ok {
		return l == "true"
	}

	return false
}

func getServiceTags(service *v1.Service) ([]string, error) {
	if serviceTags, found := service.Annotations[ServiceAnnotationAllowedServiceTag]; found {
		tags := strings.Split(strings.TrimSpace(serviceTags), ",")
		for _, tag := range tags {
			// Storage and Sql service tags support setting regions with suffix ".Region"
			if strings.HasPrefix(tag, "Storage.") || strings.HasPrefix(tag, "Sql.") {
				continue
			}

			if !supportedServiceTags.Has(tag) {
				return nil, fmt.Errorf("only %q are allowed in service tags", supportedServiceTags.List())
			}
		}

		return tags, nil
	}

	return nil, nil
}<|MERGE_RESOLUTION|>--- conflicted
+++ resolved
@@ -28,7 +28,6 @@
 	"k8s.io/apimachinery/pkg/util/sets"
 	cloudprovider "k8s.io/cloud-provider"
 	serviceapi "k8s.io/kubernetes/pkg/api/v1/service"
-	"k8s.io/kubernetes/pkg/cloudprovider"
 
 	"github.com/Azure/azure-sdk-for-go/services/network/mgmt/2017-09-01/network"
 	"github.com/Azure/go-autorest/autorest/to"
@@ -121,11 +120,7 @@
 	// the service may be switched from an internal LB to a public one, or vise versa.
 	// Here we'll firstly ensure service do not lie in the opposite LB.
 	serviceName := getServiceName(service)
-<<<<<<< HEAD
-	glog.V(5).Infof("ensureloadbalancer(%s): START clusterName=%q", serviceName, clusterName)
-=======
 	klog.V(5).Infof("ensureloadbalancer(%s): START clusterName=%q", serviceName, clusterName)
->>>>>>> d54edf18
 
 	lb, err := az.reconcileLoadBalancer(clusterName, service, nodes, true /* wantLb */)
 	if err != nil {
@@ -152,11 +147,7 @@
 		return nil, err
 	}
 
-<<<<<<< HEAD
-	if _, err := az.reconcilePublicIP(clusterName, updateService, true /* wantLb */); err != nil {
-=======
 	if _, err := az.reconcilePublicIP(clusterName, updateService, lb, true /* wantLb */); err != nil {
->>>>>>> d54edf18
 		return nil, err
 	}
 
@@ -586,11 +577,7 @@
 		return nil, err
 	}
 	lbName := *lb.Name
-<<<<<<< HEAD
-	glog.V(2).Infof("reconcileLoadBalancer for service(%s): lb(%s) wantLb(%t) resolved load balancer name", serviceName, lbName, wantLb)
-=======
 	klog.V(2).Infof("reconcileLoadBalancer for service(%s): lb(%s) wantLb(%t) resolved load balancer name", serviceName, lbName, wantLb)
->>>>>>> d54edf18
 	lbFrontendIPConfigName := az.getFrontendIPConfigName(service, subnet(service))
 	lbFrontendIPConfigID := az.getFrontendIPConfigID(lbName, lbFrontendIPConfigName)
 	lbBackendPoolName := getBackendPoolName(clusterName)
@@ -642,11 +629,7 @@
 		for i := len(newConfigs) - 1; i >= 0; i-- {
 			config := newConfigs[i]
 			if az.serviceOwnsFrontendIP(config, service) {
-<<<<<<< HEAD
-				glog.V(2).Infof("reconcileLoadBalancer for service (%s)(%t): lb frontendconfig(%s) - dropping", serviceName, wantLb, lbFrontendIPConfigName)
-=======
 				klog.V(2).Infof("reconcileLoadBalancer for service (%s)(%t): lb frontendconfig(%s) - dropping", serviceName, wantLb, lbFrontendIPConfigName)
->>>>>>> d54edf18
 				newConfigs = append(newConfigs[:i], newConfigs[i+1:]...)
 				dirtyConfigs = true
 			}
@@ -659,11 +642,7 @@
 				return nil, err
 			}
 			if isFipChanged {
-<<<<<<< HEAD
-				glog.V(2).Infof("reconcileLoadBalancer for service (%s)(%t): lb frontendconfig(%s) - dropping", serviceName, wantLb, *config.Name)
-=======
 				klog.V(2).Infof("reconcileLoadBalancer for service (%s)(%t): lb frontendconfig(%s) - dropping", serviceName, wantLb, *config.Name)
->>>>>>> d54edf18
 				newConfigs = append(newConfigs[:i], newConfigs[i+1:]...)
 				dirtyConfigs = true
 			}
@@ -747,11 +726,7 @@
 	for i := len(updatedProbes) - 1; i >= 0; i-- {
 		existingProbe := updatedProbes[i]
 		if az.serviceOwnsRule(service, *existingProbe.Name) {
-<<<<<<< HEAD
-			glog.V(10).Infof("reconcileLoadBalancer for service (%s)(%t): lb probe(%s) - considering evicting", serviceName, wantLb, *existingProbe.Name)
-=======
 			klog.V(10).Infof("reconcileLoadBalancer for service (%s)(%t): lb probe(%s) - considering evicting", serviceName, wantLb, *existingProbe.Name)
->>>>>>> d54edf18
 			keepProbe := false
 			if findProbe(expectedProbes, existingProbe) {
 				klog.V(10).Infof("reconcileLoadBalancer for service (%s)(%t): lb probe(%s) - keeping", serviceName, wantLb, *existingProbe.Name)
@@ -906,11 +881,7 @@
 	for _, port := range ports {
 		lbRuleName := az.getLoadBalancerRuleName(service, port, subnet(service))
 
-<<<<<<< HEAD
-		glog.V(2).Infof("reconcileLoadBalancerRule lb name (%s) rule name (%s)", lbName, lbRuleName)
-=======
 		klog.V(2).Infof("reconcileLoadBalancerRule lb name (%s) rule name (%s)", lbName, lbRuleName)
->>>>>>> d54edf18
 
 		transportProto, _, probeProto, err := getProtocolsFromKubernetesProtocol(port.Protocol)
 		if err != nil {
@@ -1082,11 +1053,7 @@
 	for i := len(updatedRules) - 1; i >= 0; i-- {
 		existingRule := updatedRules[i]
 		if az.serviceOwnsRule(service, *existingRule.Name) {
-<<<<<<< HEAD
-			glog.V(10).Infof("reconcile(%s)(%t): sg rule(%s) - considering evicting", serviceName, wantLb, *existingRule.Name)
-=======
 			klog.V(10).Infof("reconcile(%s)(%t): sg rule(%s) - considering evicting", serviceName, wantLb, *existingRule.Name)
->>>>>>> d54edf18
 			keepRule := false
 			if findSecurityRule(expectedSecurityRules, existingRule) {
 				klog.V(10).Infof("reconcile(%s)(%t): sg rule(%s) - keeping", serviceName, wantLb, *existingRule.Name)
