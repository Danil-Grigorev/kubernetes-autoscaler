/*
Copyright 2017 The Kubernetes Authors.

Licensed under the Apache License, Version 2.0 (the "License");
you may not use this file except in compliance with the License.
You may obtain a copy of the License at

    http://www.apache.org/licenses/LICENSE-2.0

Unless required by applicable law or agreed to in writing, software
distributed under the License is distributed on an "AS IS" BASIS,
WITHOUT WARRANTIES OR CONDITIONS OF ANY KIND, either express or implied.
See the License for the specific language governing permissions and
limitations under the License.
*/

package flexvolume

import (
	"fmt"
	"os"

	"k8s.io/apimachinery/pkg/types"
	"k8s.io/klog"
	"k8s.io/kubernetes/pkg/volume"
	"k8s.io/kubernetes/pkg/volume/util"
)

type flexVolumeDetacher struct {
	plugin *flexVolumeAttachablePlugin
}

var _ volume.Detacher = &flexVolumeDetacher{}

var _ volume.DeviceUnmounter = &flexVolumeDetacher{}

// Detach is part of the volume.Detacher interface.
func (d *flexVolumeDetacher) Detach(volumeName string, hostName types.NodeName) error {

	call := d.plugin.NewDriverCall(detachCmd)
	call.Append(volumeName)
	call.Append(string(hostName))

	_, err := call.Run()
	if isCmdNotSupportedErr(err) {
		return (*detacherDefaults)(d).Detach(volumeName, hostName)
	}
	return err
}

// UnmountDevice is part of the volume.Detacher interface.
func (d *flexVolumeDetacher) UnmountDevice(deviceMountPath string) error {

	pathExists, pathErr := util.PathExists(deviceMountPath)
	if !pathExists {
<<<<<<< HEAD
		glog.Warningf("Warning: Unmount skipped because path does not exist: %v", deviceMountPath)
=======
		klog.Warningf("Warning: Unmount skipped because path does not exist: %v", deviceMountPath)
>>>>>>> d54edf18
		return nil
	}
	if pathErr != nil && !util.IsCorruptedMnt(pathErr) {
		return fmt.Errorf("Error checking path: %v", pathErr)
	}

	notmnt, err := isNotMounted(d.plugin.host.GetMounter(d.plugin.GetPluginName()), deviceMountPath)
	if err != nil {
		if util.IsCorruptedMnt(err) {
			notmnt = false // Corrupted error is assumed to be mounted.
		} else {
			return err
		}
	}

	if notmnt {
		klog.Warningf("Warning: Path: %v already unmounted", deviceMountPath)
	} else {
		call := d.plugin.NewDriverCall(unmountDeviceCmd)
		call.Append(deviceMountPath)

		_, err := call.Run()
		if isCmdNotSupportedErr(err) {
			err = (*detacherDefaults)(d).UnmountDevice(deviceMountPath)
		}
		if err != nil {
			return err
		}
	}

	// Flexvolume driver may remove the directory. Ignore if it does.
	if pathExists, pathErr := util.PathExists(deviceMountPath); pathErr != nil {
		return fmt.Errorf("Error checking if path exists: %v", pathErr)
	} else if !pathExists {
		return nil
	}
	return os.Remove(deviceMountPath)
}<|MERGE_RESOLUTION|>--- conflicted
+++ resolved
@@ -53,11 +53,7 @@
 
 	pathExists, pathErr := util.PathExists(deviceMountPath)
 	if !pathExists {
-<<<<<<< HEAD
-		glog.Warningf("Warning: Unmount skipped because path does not exist: %v", deviceMountPath)
-=======
 		klog.Warningf("Warning: Unmount skipped because path does not exist: %v", deviceMountPath)
->>>>>>> d54edf18
 		return nil
 	}
 	if pathErr != nil && !util.IsCorruptedMnt(pathErr) {
