/*
Copyright 2015 The Kubernetes Authors.

Licensed under the Apache License, Version 2.0 (the "License");
you may not use this file except in compliance with the License.
You may obtain a copy of the License at

    http://www.apache.org/licenses/LICENSE-2.0

Unless required by applicable law or agreed to in writing, software
distributed under the License is distributed on an "AS IS" BASIS,
WITHOUT WARRANTIES OR CONDITIONS OF ANY KIND, either express or implied.
See the License for the specific language governing permissions and
limitations under the License.
*/

package glusterfs

import (
	"fmt"
	"math"
	"os"
	"path"
	"runtime"
	"strconv"
	dstrings "strings"
	"sync"

	gcli "github.com/heketi/heketi/client/api/go-client"
	gapi "github.com/heketi/heketi/pkg/glusterfs/api"
	"k8s.io/api/core/v1"
	"k8s.io/apimachinery/pkg/api/errors"
	"k8s.io/apimachinery/pkg/api/resource"
	metav1 "k8s.io/apimachinery/pkg/apis/meta/v1"
	"k8s.io/apimachinery/pkg/labels"
	"k8s.io/apimachinery/pkg/types"
	"k8s.io/apimachinery/pkg/util/sets"
	"k8s.io/apimachinery/pkg/util/uuid"
	clientset "k8s.io/client-go/kubernetes"
	"k8s.io/klog"
	v1helper "k8s.io/kubernetes/pkg/apis/core/v1/helper"
	"k8s.io/kubernetes/pkg/util/mount"
	"k8s.io/kubernetes/pkg/util/strings"
	"k8s.io/kubernetes/pkg/volume"
	volutil "k8s.io/kubernetes/pkg/volume/util"
)

// ProbeVolumePlugins is the primary entrypoint for volume plugins.
func ProbeVolumePlugins() []volume.VolumePlugin {
	return []volume.VolumePlugin{&glusterfsPlugin{host: nil, gidTable: make(map[string]*MinMaxAllocator)}}
}

type glusterfsPlugin struct {
	host         volume.VolumeHost
	gidTable     map[string]*MinMaxAllocator
	gidTableLock sync.Mutex
}

var _ volume.VolumePlugin = &glusterfsPlugin{}
var _ volume.PersistentVolumePlugin = &glusterfsPlugin{}
var _ volume.DeletableVolumePlugin = &glusterfsPlugin{}
var _ volume.ProvisionableVolumePlugin = &glusterfsPlugin{}
var _ volume.ExpandableVolumePlugin = &glusterfsPlugin{}
var _ volume.Provisioner = &glusterfsVolumeProvisioner{}
var _ volume.Deleter = &glusterfsVolumeDeleter{}

const (
	glusterfsPluginName            = "kubernetes.io/glusterfs"
	volPrefix                      = "vol_"
	dynamicEpSvcPrefix             = "glusterfs-dynamic"
	replicaCount                   = 3
	durabilityType                 = "replicate"
	secretKeyName                  = "key" // key name used in secret
	gciLinuxGlusterMountBinaryPath = "/sbin/mount.glusterfs"
	defaultGidMin                  = 2000
	defaultGidMax                  = math.MaxInt32

	// maxCustomEpNamePrefix is the maximum number of chars.
	// which can be used as ep/svc name prefix. This number is carved
	// out from below formula.
	// max length of name of an ep - length of pvc uuid
	// where max length of name of an ep is 63 and length of uuid is 37

	maxCustomEpNamePrefixLen = 26

	// absoluteGidMin/Max are currently the same as the
	// default values, but they play a different role and
	// could take a different value. Only thing we need is:
	// absGidMin <= defGidMin <= defGidMax <= absGidMax
	absoluteGidMin          = 2000
	absoluteGidMax          = math.MaxInt32
	linuxGlusterMountBinary = "mount.glusterfs"
	heketiAnn               = "heketi-dynamic-provisioner"
	glusterTypeAnn          = "gluster.org/type"
	glusterDescAnn          = "Gluster-Internal: Dynamically provisioned PV"
	heketiVolIDAnn          = "gluster.kubernetes.io/heketi-volume-id"
)

func (plugin *glusterfsPlugin) Init(host volume.VolumeHost) error {
	plugin.host = host
	return nil
}

func (plugin *glusterfsPlugin) GetPluginName() string {
	return glusterfsPluginName
}

func (plugin *glusterfsPlugin) GetVolumeName(spec *volume.Spec) (string, error) {
	var endpointName string
	var endpointsNsPtr *string

	volPath, _, err := getVolumeInfo(spec)
	if err != nil {
		return "", err
	}

	if spec.Volume != nil && spec.Volume.Glusterfs != nil {
		endpointName = spec.Volume.Glusterfs.EndpointsName
	} else if spec.PersistentVolume != nil &&
		spec.PersistentVolume.Spec.Glusterfs != nil {
		endpointName = spec.PersistentVolume.Spec.Glusterfs.EndpointsName
		endpointsNsPtr = spec.PersistentVolume.Spec.Glusterfs.EndpointsNamespace
		if endpointsNsPtr != nil && *endpointsNsPtr != "" {
			return fmt.Sprintf("%v:%v:%v", endpointName, *endpointsNsPtr, volPath), nil
		}
		return "", fmt.Errorf("invalid endpointsnamespace in provided glusterfs PV spec")

	} else {
		return "", fmt.Errorf("unable to fetch required parameters from provided glusterfs spec")
	}

	return fmt.Sprintf("%v:%v", endpointName, volPath), nil
}

func (plugin *glusterfsPlugin) CanSupport(spec *volume.Spec) bool {
	return (spec.PersistentVolume != nil && spec.PersistentVolume.Spec.Glusterfs != nil) ||
		(spec.Volume != nil && spec.Volume.Glusterfs != nil)
}

func (plugin *glusterfsPlugin) RequiresRemount() bool {
	return false
}

func (plugin *glusterfsPlugin) SupportsMountOption() bool {
	return true
}

func (plugin *glusterfsPlugin) SupportsBulkVolumeVerification() bool {
	return false
}

func (plugin *glusterfsPlugin) RequiresFSResize() bool {
	return false
}

func (plugin *glusterfsPlugin) GetAccessModes() []v1.PersistentVolumeAccessMode {
	return []v1.PersistentVolumeAccessMode{
		v1.ReadWriteOnce,
		v1.ReadOnlyMany,
		v1.ReadWriteMany,
	}
}

func (plugin *glusterfsPlugin) NewMounter(spec *volume.Spec, pod *v1.Pod, _ volume.VolumeOptions) (volume.Mounter, error) {
	epName, epNamespace, err := plugin.getEndpointNameAndNamespace(spec, pod.Namespace)
	if err != nil {
		return nil, err
	}

	kubeClient := plugin.host.GetKubeClient()
	if kubeClient == nil {
		return nil, fmt.Errorf("failed to get kube client to initialize mounter")
	}
	ep, err := kubeClient.Core().Endpoints(epNamespace).Get(epName, metav1.GetOptions{})

	if err != nil {
		klog.Errorf("failed to get endpoint %s: %v", epName, err)
		return nil, err
	}
	klog.V(4).Infof("glusterfs pv endpoint %v", ep)
	return plugin.newMounterInternal(spec, ep, pod, plugin.host.GetMounter(plugin.GetPluginName()))
}

func (plugin *glusterfsPlugin) getEndpointNameAndNamespace(spec *volume.Spec, defaultNamespace string) (string, string, error) {
	if spec.Volume != nil && spec.Volume.Glusterfs != nil {
		endpoints := spec.Volume.Glusterfs.EndpointsName
		if endpoints == "" {
			return "", "", fmt.Errorf("no glusterFS endpoint specified")
		}
		return endpoints, defaultNamespace, nil

	} else if spec.PersistentVolume != nil &&
		spec.PersistentVolume.Spec.Glusterfs != nil {
		endpoints := spec.PersistentVolume.Spec.Glusterfs.EndpointsName
		endpointsNs := defaultNamespace

		overriddenNs := spec.PersistentVolume.Spec.Glusterfs.EndpointsNamespace
		if overriddenNs != nil {
			if len(*overriddenNs) > 0 {
				endpointsNs = *overriddenNs
			} else {
				return "", "", fmt.Errorf("endpointnamespace field set, but no endpointnamespace specified")
			}
		}
		return endpoints, endpointsNs, nil
	}
	return "", "", fmt.Errorf("Spec does not reference a GlusterFS volume type")

}
func (plugin *glusterfsPlugin) newMounterInternal(spec *volume.Spec, ep *v1.Endpoints, pod *v1.Pod, mounter mount.Interface) (volume.Mounter, error) {
	volPath, readOnly, err := getVolumeInfo(spec)
	if err != nil {
		klog.Errorf("failed to get volumesource : %v", err)
		return nil, err
	}
	return &glusterfsMounter{
		glusterfs: &glusterfs{
			volName:         spec.Name(),
			mounter:         mounter,
			pod:             pod,
			plugin:          plugin,
			MetricsProvider: volume.NewMetricsStatFS(plugin.host.GetPodVolumeDir(pod.UID, strings.EscapeQualifiedNameForDisk(glusterfsPluginName), spec.Name())),
		},
		hosts:        ep,
		path:         volPath,
		readOnly:     readOnly,
		mountOptions: volutil.MountOptionFromSpec(spec),
	}, nil
}

func (plugin *glusterfsPlugin) NewUnmounter(volName string, podUID types.UID) (volume.Unmounter, error) {
	return plugin.newUnmounterInternal(volName, podUID, plugin.host.GetMounter(plugin.GetPluginName()))
}

func (plugin *glusterfsPlugin) newUnmounterInternal(volName string, podUID types.UID, mounter mount.Interface) (volume.Unmounter, error) {
	return &glusterfsUnmounter{&glusterfs{
		volName:         volName,
		mounter:         mounter,
		pod:             &v1.Pod{ObjectMeta: metav1.ObjectMeta{UID: podUID}},
		plugin:          plugin,
		MetricsProvider: volume.NewMetricsStatFS(plugin.host.GetPodVolumeDir(podUID, strings.EscapeQualifiedNameForDisk(glusterfsPluginName), volName)),
	}}, nil
}

func (plugin *glusterfsPlugin) ConstructVolumeSpec(volumeName, mountPath string) (*volume.Spec, error) {

	// To reconstruct volume spec we need endpoint where fetching endpoint from mount
	// string looks to be impossible, so returning error.

	return nil, fmt.Errorf("impossible to reconstruct glusterfs volume spec from volume mountpath")
}

// Glusterfs volumes represent a bare host file or directory mount of an Glusterfs export.
type glusterfs struct {
	volName string
	pod     *v1.Pod
	mounter mount.Interface
	plugin  *glusterfsPlugin
	volume.MetricsProvider
}

type glusterfsMounter struct {
	*glusterfs
	hosts        *v1.Endpoints
	path         string
	readOnly     bool
	mountOptions []string
}

var _ volume.Mounter = &glusterfsMounter{}

func (b *glusterfsMounter) GetAttributes() volume.Attributes {
	return volume.Attributes{
		ReadOnly:        b.readOnly,
		Managed:         false,
		SupportsSELinux: false,
	}
}

// Checks prior to mount operations to verify that the required components (binaries, etc.)
// to mount the volume are available on the underlying node.
// If not, it returns an error
func (b *glusterfsMounter) CanMount() error {
	exe := b.plugin.host.GetExec(b.plugin.GetPluginName())
	switch runtime.GOOS {
	case "linux":
		if _, err := exe.Run("test", "-x", gciLinuxGlusterMountBinaryPath); err != nil {
			return fmt.Errorf("Required binary %s is missing", gciLinuxGlusterMountBinaryPath)
		}
	}
	return nil
}

// SetUp attaches the disk and bind mounts to the volume path.
func (b *glusterfsMounter) SetUp(fsGroup *int64) error {
	return b.SetUpAt(b.GetPath(), fsGroup)
}

func (b *glusterfsMounter) SetUpAt(dir string, fsGroup *int64) error {
	notMnt, err := b.mounter.IsLikelyNotMountPoint(dir)
	klog.V(4).Infof("mount setup: %s %v %v", dir, !notMnt, err)
	if err != nil && !os.IsNotExist(err) {
		return err
	}
	if !notMnt {
		return nil
	}
	if err := os.MkdirAll(dir, 0750); err != nil {
		return err
	}
	err = b.setUpAtInternal(dir)
	if err == nil {
		return nil
	}

	// Cleanup upon failure.
	volutil.UnmountPath(dir, b.mounter)
	return err
}

func (glusterfsVolume *glusterfs) GetPath() string {
	name := glusterfsPluginName
	return glusterfsVolume.plugin.host.GetPodVolumeDir(glusterfsVolume.pod.UID, strings.EscapeQualifiedNameForDisk(name), glusterfsVolume.volName)
}

type glusterfsUnmounter struct {
	*glusterfs
}

var _ volume.Unmounter = &glusterfsUnmounter{}

func (c *glusterfsUnmounter) TearDown() error {
	return c.TearDownAt(c.GetPath())
}

func (c *glusterfsUnmounter) TearDownAt(dir string) error {
	return volutil.UnmountPath(dir, c.mounter)
}

func (b *glusterfsMounter) setUpAtInternal(dir string) error {
	var errs error
	options := []string{}
	hasLogFile := false
<<<<<<< HEAD
=======
	hasLogLevel := false
>>>>>>> d54edf18
	log := ""

	if b.readOnly {
		options = append(options, "ro")

<<<<<<< HEAD
	}

	// Check logfile has been provided by user, if provided, use that as the log file.
	for _, userOpt := range b.mountOptions {
		if dstrings.HasPrefix(userOpt, "log-file") {
			glog.V(4).Infof("log-file mount option has provided")
			hasLogFile = true
			break
		}
	}

	// If logfile has not been provided, create driver specific log file.
	if !hasLogFile {
		log = ""
		p := path.Join(b.glusterfs.plugin.host.GetPluginDir(glusterfsPluginName), b.glusterfs.volName)
		if err := os.MkdirAll(p, 0750); err != nil {
			return fmt.Errorf("failed to create directory %v: %v", p, err)
		}

		// adding log-level ERROR to remove noise
		// and more specific log path so each pod has
		// its own log based on PV + Pod
		log = path.Join(p, b.pod.Name+"-glusterfs.log")

	}

	// Use derived/provided log file in gluster fuse mount
	options = append(options, "log-file="+log)
	options = append(options, "log-level=ERROR")
=======
	}

	// Check for log-file,log-level options existence in user supplied mount options, if provided, use those.
	for _, userOpt := range b.mountOptions {

		switch {
		case dstrings.HasPrefix(userOpt, "log-file"):
			klog.V(4).Infof("log-file mount option has provided")
			hasLogFile = true

		case dstrings.HasPrefix(userOpt, "log-level"):
			klog.V(4).Infof("log-level mount option has provided")
			hasLogLevel = true
		}

	}

	// If logfile has not been provided, create driver specific log file.
	if !hasLogFile {
		log = ""
		p := path.Join(b.glusterfs.plugin.host.GetPluginDir(glusterfsPluginName), b.glusterfs.volName)
		if err := os.MkdirAll(p, 0750); err != nil {
			return fmt.Errorf("failed to create directory %v: %v", p, err)
		}

		// adding log-level ERROR to remove noise
		// and more specific log path so each pod has
		// its own log based on PV + Pod
		log = path.Join(p, b.pod.Name+"-glusterfs.log")

		// Use derived log file in gluster fuse mount
		options = append(options, "log-file="+log)

	}

	if !hasLogLevel {
		options = append(options, "log-level=ERROR")
	}
>>>>>>> d54edf18

	var addrlist []string
	if b.hosts == nil {
		return fmt.Errorf("glusterfs endpoint is nil in mounter")
	}
	addr := sets.String{}
	if b.hosts.Subsets != nil {
		for _, s := range b.hosts.Subsets {
			for _, a := range s.Addresses {
				if !addr.Has(a.IP) {
					addr.Insert(a.IP)
					addrlist = append(addrlist, a.IP)
				}
			}
		}

	}

	//Add backup-volfile-servers and auto_unmount options.
	options = append(options, "backup-volfile-servers="+dstrings.Join(addrlist[:], ":"))
	options = append(options, "auto_unmount")

	mountOptions := volutil.JoinMountOptions(b.mountOptions, options)

	// with `backup-volfile-servers` mount option in place, it is not required to
	// iterate over all the servers in the addrlist. A mount attempt with this option
	// will fetch all the servers mentioned in the backup-volfile-servers list.
	// Refer to backup-volfile-servers @ http://docs.gluster.org/en/latest/Administrator%20Guide/Setting%20Up%20Clients/

	if (len(addrlist) > 0) && (addrlist[0] != "") {
		ip := addrlist[0]
		errs = b.mounter.Mount(ip+":"+b.path, dir, "glusterfs", mountOptions)
		if errs == nil {
			klog.Infof("successfully mounted directory %s", dir)
			return nil
		}

		if dstrings.Contains(errs.Error(), "Invalid option auto_unmount") ||
			dstrings.Contains(errs.Error(), "Invalid argument") {
			// Give a try without `auto_unmount` mount option, because
			// it could be that gluster fuse client is older version and
			// mount.glusterfs is unaware of `auto_unmount`.
			noAutoMountOptions := make([]string, 0, len(mountOptions))
			for _, opt := range mountOptions {
				if opt != "auto_unmount" {
					noAutoMountOptions = append(noAutoMountOptions, opt)
				}
			}
			errs = b.mounter.Mount(ip+":"+b.path, dir, "glusterfs", noAutoMountOptions)
			if errs == nil {
				klog.Infof("successfully mounted %s", dir)
				return nil
			}
		}
	} else {
		return fmt.Errorf("failed to execute mount command:[no valid ipaddress found in endpoint address list]")
	}

	// Failed mount scenario.
	// Since glusterfs does not return error text
	// it all goes in a log file, we will read the log file
	logErr := readGlusterLog(log, b.pod.Name)
	if logErr != nil {
		return fmt.Errorf("mount failed: %v the following error information was pulled from the glusterfs log to help diagnose this issue: %v", errs, logErr)
	}
	return fmt.Errorf("mount failed: %v", errs)

}

//getVolumeInfo returns 'path' and 'readonly' field values from the provided glusterfs spec.
func getVolumeInfo(spec *volume.Spec) (string, bool, error) {
	if spec.Volume != nil && spec.Volume.Glusterfs != nil {
		return spec.Volume.Glusterfs.Path, spec.Volume.Glusterfs.ReadOnly, nil

	} else if spec.PersistentVolume != nil &&
		spec.PersistentVolume.Spec.Glusterfs != nil {
		return spec.PersistentVolume.Spec.Glusterfs.Path, spec.ReadOnly, nil
	}
	return "", false, fmt.Errorf("Spec does not reference a Glusterfs volume type")
}

func (plugin *glusterfsPlugin) NewProvisioner(options volume.VolumeOptions) (volume.Provisioner, error) {
	return plugin.newProvisionerInternal(options)
}

func (plugin *glusterfsPlugin) newProvisionerInternal(options volume.VolumeOptions) (volume.Provisioner, error) {
	return &glusterfsVolumeProvisioner{
		glusterfsMounter: &glusterfsMounter{
			glusterfs: &glusterfs{
				plugin: plugin,
			},
		},
		options: options,
	}, nil
}

type provisionerConfig struct {
	url                string
	user               string
	userKey            string
	secretNamespace    string
	secretName         string
	secretValue        string
	clusterID          string
	gidMin             int
	gidMax             int
	volumeType         gapi.VolumeDurabilityInfo
	volumeOptions      []string
	volumeNamePrefix   string
	thinPoolSnapFactor float32
	customEpNamePrefix string
}

type glusterfsVolumeProvisioner struct {
	*glusterfsMounter
	provisionerConfig
	options volume.VolumeOptions
}

func convertGid(gidString string) (int, error) {
	gid64, err := strconv.ParseInt(gidString, 10, 32)
	if err != nil {
		return 0, fmt.Errorf("failed to parse gid %v: %v", gidString, err)
	}

	if gid64 < 0 {
		return 0, fmt.Errorf("negative GIDs %v are not allowed", gidString)
	}

	// ParseInt returns a int64, but since we parsed only
	// for 32 bit, we can cast to int without loss:
	gid := int(gid64)
	return gid, nil
}

func convertVolumeParam(volumeString string) (int, error) {

	count, err := strconv.Atoi(volumeString)
	if err != nil {
		return 0, fmt.Errorf("failed to parse volumestring %q: %v", volumeString, err)
	}

	if count < 0 {
		return 0, fmt.Errorf("negative values are not allowed")
	}
	return count, nil
}

func (plugin *glusterfsPlugin) NewDeleter(spec *volume.Spec) (volume.Deleter, error) {
	return plugin.newDeleterInternal(spec)
}

func (plugin *glusterfsPlugin) newDeleterInternal(spec *volume.Spec) (volume.Deleter, error) {
	if spec.PersistentVolume != nil && spec.PersistentVolume.Spec.Glusterfs == nil {
		return nil, fmt.Errorf("spec.PersistentVolume.Spec.Glusterfs is nil")
	}
	return &glusterfsVolumeDeleter{
		glusterfsMounter: &glusterfsMounter{
			glusterfs: &glusterfs{
				volName: spec.Name(),
				plugin:  plugin,
			},
			path: spec.PersistentVolume.Spec.Glusterfs.Path,
		},
		spec: spec.PersistentVolume,
	}, nil
}

type glusterfsVolumeDeleter struct {
	*glusterfsMounter
	provisionerConfig
	spec *v1.PersistentVolume
}

func (d *glusterfsVolumeDeleter) GetPath() string {
	name := glusterfsPluginName
	return d.plugin.host.GetPodVolumeDir(d.glusterfsMounter.glusterfs.pod.UID, strings.EscapeQualifiedNameForDisk(name), d.glusterfsMounter.glusterfs.volName)
}

// Traverse the PVs, fetching all the GIDs from those
// in a given storage class, and mark them in the table.
func (plugin *glusterfsPlugin) collectGids(className string, gidTable *MinMaxAllocator) error {
	kubeClient := plugin.host.GetKubeClient()
	if kubeClient == nil {
		return fmt.Errorf("failed to get kube client when collecting gids")
	}
	pvList, err := kubeClient.CoreV1().PersistentVolumes().List(metav1.ListOptions{LabelSelector: labels.Everything().String()})
	if err != nil {
		klog.Error("failed to get existing persistent volumes")
		return err
	}

	for _, pv := range pvList.Items {
		if v1helper.GetPersistentVolumeClass(&pv) != className {
			continue
		}

		pvName := pv.ObjectMeta.Name

		gidStr, ok := pv.Annotations[volutil.VolumeGidAnnotationKey]

		if !ok {
			klog.Warningf("no GID found in pv %v", pvName)
			continue
		}

		gid, err := convertGid(gidStr)
		if err != nil {
			klog.Errorf("failed to parse gid %s: %v", gidStr, err)
			continue
		}

		_, err = gidTable.Allocate(gid)
		if err == ErrConflict {
			klog.Warningf("GID %v found in pv %v was already allocated", gid, pvName)
		} else if err != nil {
			klog.Errorf("failed to store gid %v found in pv %v: %v", gid, pvName, err)
			return err
		}
	}

	return nil
}

// Return the gid table for a storage class.
// - If this is the first time, fill it with all the gids
//   used in PVs of this storage class by traversing the PVs.
// - Adapt the range of the table to the current range of the SC.
func (plugin *glusterfsPlugin) getGidTable(className string, min int, max int) (*MinMaxAllocator, error) {
	plugin.gidTableLock.Lock()
	gidTable, ok := plugin.gidTable[className]
	plugin.gidTableLock.Unlock()

	if ok {
		err := gidTable.SetRange(min, max)
		if err != nil {
			return nil, err
		}

		return gidTable, nil
	}

	// create a new table and fill it
	newGidTable, err := NewMinMaxAllocator(0, absoluteGidMax)
	if err != nil {
		return nil, err
	}

	// collect gids with the full range
	err = plugin.collectGids(className, newGidTable)
	if err != nil {
		return nil, err
	}

	// and only reduce the range afterwards
	err = newGidTable.SetRange(min, max)
	if err != nil {
		return nil, err
	}

	// if in the meantime a table appeared, use it
	plugin.gidTableLock.Lock()
	defer plugin.gidTableLock.Unlock()

	gidTable, ok = plugin.gidTable[className]
	if ok {
		err = gidTable.SetRange(min, max)
		if err != nil {
			return nil, err
		}

		return gidTable, nil
	}

	plugin.gidTable[className] = newGidTable

	return newGidTable, nil
}

func (d *glusterfsVolumeDeleter) getGid() (int, bool, error) {
	gidStr, ok := d.spec.Annotations[volutil.VolumeGidAnnotationKey]

	if !ok {
		return 0, false, nil
	}

	gid, err := convertGid(gidStr)

	return gid, true, err
}

func (d *glusterfsVolumeDeleter) Delete() error {
	klog.V(2).Infof("delete volume %s", d.glusterfsMounter.path)

	volumeName := d.glusterfsMounter.path
	volumeID, err := getVolumeID(d.spec, volumeName)
	if err != nil {
		return fmt.Errorf("failed to get volumeID: %v", err)
	}

	class, err := volutil.GetClassForVolume(d.plugin.host.GetKubeClient(), d.spec)
	if err != nil {
		return err
	}

	cfg, err := parseClassParameters(class.Parameters, d.plugin.host.GetKubeClient())
	if err != nil {
		return err
	}
	d.provisionerConfig = *cfg

	klog.V(4).Infof("deleting volume %q", volumeID)

	gid, exists, err := d.getGid()
	if err != nil {
		klog.Error(err)
	} else if exists {
		gidTable, err := d.plugin.getGidTable(class.Name, cfg.gidMin, cfg.gidMax)
		if err != nil {
			return fmt.Errorf("failed to get gidTable: %v", err)
		}

		err = gidTable.Release(gid)
		if err != nil {
			return fmt.Errorf("failed to release gid %v: %v", gid, err)
		}
	}

	cli := gcli.NewClient(d.url, d.user, d.secretValue)
	if cli == nil {
		klog.Errorf("failed to create glusterfs REST client")
		return fmt.Errorf("failed to create glusterfs REST client, REST server authentication failed")
	}
	err = cli.VolumeDelete(volumeID)
	if err != nil {
		klog.Errorf("failed to delete volume %s: %v", volumeName, err)
		return err
	}
	klog.V(2).Infof("volume %s deleted successfully", volumeName)

	//Deleter takes endpoint and namespace from pv spec.
	pvSpec := d.spec.Spec
	var dynamicEndpoint, dynamicNamespace string
	if pvSpec.ClaimRef == nil {
		klog.Errorf("ClaimRef is nil")
		return fmt.Errorf("ClaimRef is nil")
	}
	if pvSpec.ClaimRef.Namespace == "" {
		klog.Errorf("namespace is nil")
		return fmt.Errorf("namespace is nil")
	}
	dynamicNamespace = pvSpec.ClaimRef.Namespace
	if pvSpec.Glusterfs.EndpointsName != "" {
		dynamicEndpoint = pvSpec.Glusterfs.EndpointsName
	}
	klog.V(3).Infof("dynamic namespace and endpoint %v/%v", dynamicNamespace, dynamicEndpoint)
	err = d.deleteEndpointService(dynamicNamespace, dynamicEndpoint)
	if err != nil {
		klog.Errorf("failed to delete endpoint/service %v/%v: %v", dynamicNamespace, dynamicEndpoint, err)
	} else {
		klog.V(1).Infof("endpoint %v/%v is deleted successfully ", dynamicNamespace, dynamicEndpoint)
	}
	return nil
}

func (p *glusterfsVolumeProvisioner) Provision(selectedNode *v1.Node, allowedTopologies []v1.TopologySelectorTerm) (*v1.PersistentVolume, error) {
	if !volutil.AccessModesContainedInAll(p.plugin.GetAccessModes(), p.options.PVC.Spec.AccessModes) {
		return nil, fmt.Errorf("invalid AccessModes %v: only AccessModes %v are supported", p.options.PVC.Spec.AccessModes, p.plugin.GetAccessModes())
	}

	if p.options.PVC.Spec.Selector != nil {
		klog.V(4).Infof("not able to parse your claim Selector")
		return nil, fmt.Errorf("not able to parse your claim Selector")
	}

	if volutil.CheckPersistentVolumeClaimModeBlock(p.options.PVC) {
		return nil, fmt.Errorf("%s does not support block volume provisioning", p.plugin.GetPluginName())
	}

	klog.V(4).Infof("Provision VolumeOptions %v", p.options)
	scName := v1helper.GetPersistentVolumeClaimClass(p.options.PVC)
	cfg, err := parseClassParameters(p.options.Parameters, p.plugin.host.GetKubeClient())
	if err != nil {
		return nil, err
	}
	p.provisionerConfig = *cfg

	gidTable, err := p.plugin.getGidTable(scName, cfg.gidMin, cfg.gidMax)
	if err != nil {
		return nil, fmt.Errorf("failed to get gidTable: %v", err)
	}

	gid, _, err := gidTable.AllocateNext()
	if err != nil {
		klog.Errorf("failed to reserve GID from table: %v", err)
		return nil, fmt.Errorf("failed to reserve GID from table: %v", err)
	}

	klog.V(2).Infof("Allocated GID %d for PVC %s", gid, p.options.PVC.Name)

	glusterfs, sizeGiB, volID, err := p.CreateVolume(gid)
	if err != nil {
		if releaseErr := gidTable.Release(gid); releaseErr != nil {
			klog.Errorf("error when releasing GID in storageclass %s: %v", scName, releaseErr)
		}

		klog.Errorf("failed to create volume: %v", err)
		return nil, fmt.Errorf("failed to create volume: %v", err)
	}
	mode := v1.PersistentVolumeFilesystem
	pv := new(v1.PersistentVolume)
	pv.Spec.PersistentVolumeSource.Glusterfs = glusterfs
	pv.Spec.PersistentVolumeReclaimPolicy = p.options.PersistentVolumeReclaimPolicy
	pv.Spec.AccessModes = p.options.PVC.Spec.AccessModes
	pv.Spec.VolumeMode = &mode
	if len(pv.Spec.AccessModes) == 0 {
		pv.Spec.AccessModes = p.plugin.GetAccessModes()
	}

	pv.Spec.MountOptions = p.options.MountOptions

	gidStr := strconv.FormatInt(int64(gid), 10)

	pv.Annotations = map[string]string{
		volutil.VolumeGidAnnotationKey:        gidStr,
		volutil.VolumeDynamicallyCreatedByKey: heketiAnn,
		glusterTypeAnn:                        "file",
		"Description":                         glusterDescAnn,
		heketiVolIDAnn:                        volID,
	}

	pv.Spec.Capacity = v1.ResourceList{
		v1.ResourceName(v1.ResourceStorage): resource.MustParse(fmt.Sprintf("%dGi", sizeGiB)),
	}
	return pv, nil
}

func (p *glusterfsVolumeProvisioner) CreateVolume(gid int) (r *v1.GlusterfsPersistentVolumeSource, size int, volID string, err error) {
	var clusterIDs []string
	customVolumeName := ""
	epServiceName := ""

	capacity := p.options.PVC.Spec.Resources.Requests[v1.ResourceName(v1.ResourceStorage)]

	// GlusterFS/heketi creates volumes in units of GiB.
	sz, err := volutil.RoundUpToGiBInt(capacity)
	if err != nil {
		return nil, 0, "", err
	}
<<<<<<< HEAD
	glog.V(2).Infof("create volume of size %dGiB", sz)
=======
	klog.V(2).Infof("create volume of size %dGiB", sz)
>>>>>>> d54edf18

	if p.url == "" {
		klog.Errorf("REST server endpoint is empty")
		return nil, 0, "", fmt.Errorf("failed to create glusterfs REST client, REST URL is empty")
	}
	cli := gcli.NewClient(p.url, p.user, p.secretValue)
	if cli == nil {
		klog.Errorf("failed to create glusterfs REST client")
		return nil, 0, "", fmt.Errorf("failed to create glusterfs REST client, REST server authentication failed")
	}
	if p.provisionerConfig.clusterID != "" {
		clusterIDs = dstrings.Split(p.clusterID, ",")
		klog.V(4).Infof("provided clusterIDs %v", clusterIDs)
	}

	if p.provisionerConfig.volumeNamePrefix != "" {
		customVolumeName = fmt.Sprintf("%s_%s_%s_%s", p.provisionerConfig.volumeNamePrefix, p.options.PVC.Namespace, p.options.PVC.Name, uuid.NewUUID())
	}

	gid64 := int64(gid)
	snaps := struct {
		Enable bool    `json:"enable"`
		Factor float32 `json:"factor"`
	}{
		true,
		p.provisionerConfig.thinPoolSnapFactor,
	}

	volumeReq := &gapi.VolumeCreateRequest{Size: sz, Name: customVolumeName, Clusters: clusterIDs, Gid: gid64, Durability: p.volumeType, GlusterVolumeOptions: p.volumeOptions, Snapshot: snaps}
	volume, err := cli.VolumeCreate(volumeReq)
	if err != nil {
		klog.Errorf("failed to create volume: %v", err)
		return nil, 0, "", fmt.Errorf("failed to create volume: %v", err)
	}
	klog.V(1).Infof("volume with size %d and name %s created", volume.Size, volume.Name)
	volID = volume.Id
	dynamicHostIps, err := getClusterNodes(cli, volume.Cluster)
	if err != nil {
		klog.Errorf("failed to get cluster nodes for volume %s: %v", volume, err)
		return nil, 0, "", fmt.Errorf("failed to get cluster nodes for volume %s: %v", volume, err)
	}

	if len(p.provisionerConfig.customEpNamePrefix) == 0 {
		epServiceName = string(p.options.PVC.UID)
	} else {
		epServiceName = p.provisionerConfig.customEpNamePrefix + "-" + string(p.options.PVC.UID)
	}
	epNamespace := p.options.PVC.Namespace
	endpoint, service, err := p.createEndpointService(epNamespace, epServiceName, dynamicHostIps, p.options.PVC.Name)
	if err != nil {
		klog.Errorf("failed to create endpoint/service %v/%v: %v", epNamespace, epServiceName, err)
		deleteErr := cli.VolumeDelete(volume.Id)
		if deleteErr != nil {
			klog.Errorf("failed to delete volume: %v, manual deletion of the volume required", deleteErr)
		}
		return nil, 0, "", fmt.Errorf("failed to create endpoint/service %v/%v: %v", epNamespace, epServiceName, err)
	}
	klog.V(3).Infof("dynamic endpoint %v and service %v ", endpoint, service)
	return &v1.GlusterfsPersistentVolumeSource{
		EndpointsName:      endpoint.Name,
		EndpointsNamespace: &epNamespace,
		Path:               volume.Name,
		ReadOnly:           false,
	}, sz, volID, nil
}

// createEndpointService() makes sure an endpoint and service
// exist for the given namespace, PVC name, endpoint name, and
// set of IPs. I.e. the endpoint or service is only created
// if it does not exist yet.
func (p *glusterfsVolumeProvisioner) createEndpointService(namespace string, epServiceName string, hostips []string, pvcname string) (endpoint *v1.Endpoints, service *v1.Service, err error) {

	addrlist := make([]v1.EndpointAddress, len(hostips))
	for i, v := range hostips {
		addrlist[i].IP = v
	}
	endpoint = &v1.Endpoints{
		ObjectMeta: metav1.ObjectMeta{
			Namespace: namespace,
			Name:      epServiceName,
			Labels: map[string]string{
				"gluster.kubernetes.io/provisioned-for-pvc": pvcname,
			},
		},
		Subsets: []v1.EndpointSubset{{
			Addresses: addrlist,
			Ports:     []v1.EndpointPort{{Port: 1, Protocol: "TCP"}},
		}},
	}
	kubeClient := p.plugin.host.GetKubeClient()
	if kubeClient == nil {
		return nil, nil, fmt.Errorf("failed to get kube client when creating endpoint service")
	}
	_, err = kubeClient.CoreV1().Endpoints(namespace).Create(endpoint)
	if err != nil && errors.IsAlreadyExists(err) {
		klog.V(1).Infof("endpoint %s already exist in namespace %s", endpoint, namespace)
		err = nil
	}
	if err != nil {
		klog.Errorf("failed to create endpoint: %v", err)
		return nil, nil, fmt.Errorf("failed to create endpoint: %v", err)
	}
	service = &v1.Service{
		ObjectMeta: metav1.ObjectMeta{
			Name:      epServiceName,
			Namespace: namespace,
			Labels: map[string]string{
				"gluster.kubernetes.io/provisioned-for-pvc": pvcname,
			},
		},
		Spec: v1.ServiceSpec{
			Ports: []v1.ServicePort{
				{Protocol: "TCP", Port: 1}}}}
	_, err = kubeClient.CoreV1().Services(namespace).Create(service)
	if err != nil && errors.IsAlreadyExists(err) {
		klog.V(1).Infof("service %s already exist in namespace %s", service, namespace)
		err = nil
	}
	if err != nil {
		klog.Errorf("failed to create service: %v", err)
		return nil, nil, fmt.Errorf("error creating service: %v", err)
	}
	return endpoint, service, nil
}

func (d *glusterfsVolumeDeleter) deleteEndpointService(namespace string, epServiceName string) (err error) {
	kubeClient := d.plugin.host.GetKubeClient()
	if kubeClient == nil {
		return fmt.Errorf("failed to get kube client when deleting endpoint service")
	}
	err = kubeClient.CoreV1().Services(namespace).Delete(epServiceName, nil)
	if err != nil {
		klog.Errorf("failed to delete service %s/%s: %v", namespace, epServiceName, err)
		return fmt.Errorf("failed to delete service %s/%s: %v", namespace, epServiceName, err)
	}
	klog.V(1).Infof("service/endpoint: %s/%s deleted successfully", namespace, epServiceName)
	return nil
}

// parseSecret finds a given Secret instance and reads user password from it.
func parseSecret(namespace, secretName string, kubeClient clientset.Interface) (string, error) {
	secretMap, err := volutil.GetSecretForPV(namespace, secretName, glusterfsPluginName, kubeClient)
	if err != nil {
		klog.Errorf("failed to get secret: %s/%s: %v", namespace, secretName, err)
		return "", fmt.Errorf("failed to get secret %s/%s: %v", namespace, secretName, err)
	}
	if len(secretMap) == 0 {
		return "", fmt.Errorf("empty secret map")
	}
	secret := ""
	for k, v := range secretMap {
		if k == secretKeyName {
			return v, nil
		}
		secret = v
	}

	// If not found, the last secret in the map wins as done before
	return secret, nil
}

// getClusterNodes() returns the cluster nodes of a given cluster
func getClusterNodes(cli *gcli.Client, cluster string) (dynamicHostIps []string, err error) {
	clusterinfo, err := cli.ClusterInfo(cluster)
	if err != nil {
		klog.Errorf("failed to get cluster details: %v", err)
		return nil, fmt.Errorf("failed to get cluster details: %v", err)
	}

	// For the dynamically provisioned volume, we gather the list of node IPs
	// of the cluster on which provisioned volume belongs to, as there can be multiple
	// clusters.
	for _, node := range clusterinfo.Nodes {
		nodeInfo, err := cli.NodeInfo(string(node))
		if err != nil {
			klog.Errorf("failed to get host ipaddress: %v", err)
			return nil, fmt.Errorf("failed to get host ipaddress: %v", err)
		}
		ipaddr := dstrings.Join(nodeInfo.NodeAddRequest.Hostnames.Storage, "")
		dynamicHostIps = append(dynamicHostIps, ipaddr)
	}
	klog.V(3).Infof("host list :%v", dynamicHostIps)
	if len(dynamicHostIps) == 0 {
		klog.Errorf("no hosts found: %v", err)
		return nil, fmt.Errorf("no hosts found: %v", err)
	}
	return dynamicHostIps, nil
}

// parseClassParameters parses StorageClass parameters.
func parseClassParameters(params map[string]string, kubeClient clientset.Interface) (*provisionerConfig, error) {
	var cfg provisionerConfig
	var err error
	cfg.gidMin = defaultGidMin
	cfg.gidMax = defaultGidMax
	cfg.customEpNamePrefix = dynamicEpSvcPrefix

	authEnabled := true
	parseVolumeType := ""
	parseVolumeOptions := ""
	parseVolumeNamePrefix := ""
	parseThinPoolSnapFactor := ""

	//thin pool snap factor default to 1.0
	cfg.thinPoolSnapFactor = float32(1.0)

	for k, v := range params {
		switch dstrings.ToLower(k) {
		case "resturl":
			cfg.url = v
		case "restuser":
			cfg.user = v
		case "restuserkey":
			cfg.userKey = v
		case "secretname":
			cfg.secretName = v
		case "secretnamespace":
			cfg.secretNamespace = v
		case "clusterid":
			if len(v) != 0 {
				cfg.clusterID = v
			}
		case "restauthenabled":
			authEnabled = dstrings.ToLower(v) == "true"
		case "gidmin":
			parseGidMin, err := convertGid(v)
			if err != nil {
				return nil, fmt.Errorf("invalid gidMin value %q for volume plugin %s", k, glusterfsPluginName)
			}
			if parseGidMin < absoluteGidMin {
				return nil, fmt.Errorf("gidMin must be >= %v", absoluteGidMin)
			}
			if parseGidMin > absoluteGidMax {
				return nil, fmt.Errorf("gidMin must be <= %v", absoluteGidMax)
			}
			cfg.gidMin = parseGidMin
		case "gidmax":
			parseGidMax, err := convertGid(v)
			if err != nil {
				return nil, fmt.Errorf("invalid gidMax value %q for volume plugin %s", k, glusterfsPluginName)
			}
			if parseGidMax < absoluteGidMin {
				return nil, fmt.Errorf("gidMax must be >= %v", absoluteGidMin)
			}
			if parseGidMax > absoluteGidMax {
				return nil, fmt.Errorf("gidMax must be <= %v", absoluteGidMax)
			}
			cfg.gidMax = parseGidMax
		case "volumetype":
			parseVolumeType = v

		case "volumeoptions":
			if len(v) != 0 {
				parseVolumeOptions = v
			}
		case "volumenameprefix":
			if len(v) != 0 {
				parseVolumeNamePrefix = v
			}
		case "snapfactor":
			if len(v) != 0 {
				parseThinPoolSnapFactor = v
			}
		case "customepnameprefix":
			// If the string has > 'maxCustomEpNamePrefixLen' chars, the final endpoint name will
			// exceed the limitation of 63 chars, so fail if prefix is > 'maxCustomEpNamePrefixLen'
			// characters. This is only applicable for 'customepnameprefix' string and default ep name
			// string will always pass.
			if len(v) <= maxCustomEpNamePrefixLen {
				cfg.customEpNamePrefix = v
			} else {
				return nil, fmt.Errorf("'customepnameprefix' value should be < %d characters", maxCustomEpNamePrefixLen)
			}
		default:
			return nil, fmt.Errorf("invalid option %q for volume plugin %s", k, glusterfsPluginName)
		}
	}

	if len(cfg.url) == 0 {
		return nil, fmt.Errorf("StorageClass for provisioner %s must contain 'resturl' parameter", glusterfsPluginName)
	}

	if len(parseVolumeType) == 0 {
		cfg.volumeType = gapi.VolumeDurabilityInfo{Type: gapi.DurabilityReplicate, Replicate: gapi.ReplicaDurability{Replica: replicaCount}}
	} else {
		parseVolumeTypeInfo := dstrings.Split(parseVolumeType, ":")

		switch parseVolumeTypeInfo[0] {
		case "replicate":
			if len(parseVolumeTypeInfo) >= 2 {
				newReplicaCount, err := convertVolumeParam(parseVolumeTypeInfo[1])
				if err != nil {
					return nil, fmt.Errorf("error parsing volumeType %q: %s", parseVolumeTypeInfo[1], err)
				}
				cfg.volumeType = gapi.VolumeDurabilityInfo{Type: gapi.DurabilityReplicate, Replicate: gapi.ReplicaDurability{Replica: newReplicaCount}}
			} else {
				cfg.volumeType = gapi.VolumeDurabilityInfo{Type: gapi.DurabilityReplicate, Replicate: gapi.ReplicaDurability{Replica: replicaCount}}
			}
		case "disperse":
			if len(parseVolumeTypeInfo) >= 3 {
				newDisperseData, err := convertVolumeParam(parseVolumeTypeInfo[1])
				if err != nil {
					return nil, fmt.Errorf("error parsing volumeType %q: %s", parseVolumeTypeInfo[1], err)
				}
				newDisperseRedundancy, err := convertVolumeParam(parseVolumeTypeInfo[2])
				if err != nil {
					return nil, fmt.Errorf("error parsing volumeType %q: %s", parseVolumeTypeInfo[2], err)
				}
				cfg.volumeType = gapi.VolumeDurabilityInfo{Type: gapi.DurabilityEC, Disperse: gapi.DisperseDurability{Data: newDisperseData, Redundancy: newDisperseRedundancy}}
			} else {
				return nil, fmt.Errorf("StorageClass for provisioner %q must have data:redundancy count set for disperse volumes in storage class option '%s'", glusterfsPluginName, "volumetype")
			}
		case "none":
			cfg.volumeType = gapi.VolumeDurabilityInfo{Type: gapi.DurabilityDistributeOnly}
		default:
			return nil, fmt.Errorf("error parsing value for option 'volumetype' for volume plugin %s", glusterfsPluginName)
		}
	}
	if !authEnabled {
		cfg.user = ""
		cfg.secretName = ""
		cfg.secretNamespace = ""
		cfg.userKey = ""
		cfg.secretValue = ""
	}

	if len(cfg.secretName) != 0 || len(cfg.secretNamespace) != 0 {

		// secretName + Namespace has precedence over userKey
		if len(cfg.secretName) != 0 && len(cfg.secretNamespace) != 0 {
			cfg.secretValue, err = parseSecret(cfg.secretNamespace, cfg.secretName, kubeClient)
			if err != nil {
				return nil, err
			}
		} else {
			return nil, fmt.Errorf("StorageClass for provisioner %q must have secretNamespace and secretName either both set or both empty", glusterfsPluginName)
		}
	} else {
		cfg.secretValue = cfg.userKey
	}

	if cfg.gidMin > cfg.gidMax {
		return nil, fmt.Errorf("StorageClass for provisioner %q must have gidMax value >= gidMin", glusterfsPluginName)
	}

	if len(parseVolumeOptions) != 0 {
		volOptions := dstrings.Split(parseVolumeOptions, ",")
		if len(volOptions) == 0 {
			return nil, fmt.Errorf("StorageClass for provisioner %q must have valid (for e.g., 'client.ssl on') volume option", glusterfsPluginName)
		}
		cfg.volumeOptions = volOptions

	}

	if len(parseVolumeNamePrefix) != 0 {
		if dstrings.Contains(parseVolumeNamePrefix, "_") {
			return nil, fmt.Errorf("Storageclass parameter 'volumenameprefix' should not contain '_' in its value")
		}
		cfg.volumeNamePrefix = parseVolumeNamePrefix
	}

	if len(parseThinPoolSnapFactor) != 0 {
		thinPoolSnapFactor, err := strconv.ParseFloat(parseThinPoolSnapFactor, 32)
		if err != nil {
			return nil, fmt.Errorf("failed to convert snapfactor %v to float: %v", parseThinPoolSnapFactor, err)
		}
		if thinPoolSnapFactor < 1.0 || thinPoolSnapFactor > 100.0 {
			return nil, fmt.Errorf("invalid snapshot factor %v, the value must be between 1 to 100", thinPoolSnapFactor)
		}
		cfg.thinPoolSnapFactor = float32(thinPoolSnapFactor)
	}
	return &cfg, nil
}

// getVolumeID returns volumeID from the PV or volumename.
func getVolumeID(pv *v1.PersistentVolume, volumeName string) (string, error) {
	volumeID := ""

	// Get volID from pvspec if available, else fill it from volumename.
	if pv != nil {
		if pv.Annotations[heketiVolIDAnn] != "" {
			volumeID = pv.Annotations[heketiVolIDAnn]
		} else {
			volumeID = dstrings.TrimPrefix(volumeName, volPrefix)
		}
	} else {
		return volumeID, fmt.Errorf("provided PV spec is nil")
	}
	if volumeID == "" {
		return volumeID, fmt.Errorf("volume ID is empty")
	}
	return volumeID, nil
}

func (plugin *glusterfsPlugin) ExpandVolumeDevice(spec *volume.Spec, newSize resource.Quantity, oldSize resource.Quantity) (resource.Quantity, error) {
	pvSpec := spec.PersistentVolume.Spec
	volumeName := pvSpec.Glusterfs.Path
	klog.V(2).Infof("Received request to expand volume %s", volumeName)
	volumeID, err := getVolumeID(spec.PersistentVolume, volumeName)

	if err != nil {
		return oldSize, fmt.Errorf("failed to get volumeID for volume %s: %v", volumeName, err)
	}

	//Get details of StorageClass.
	class, err := volutil.GetClassForVolume(plugin.host.GetKubeClient(), spec.PersistentVolume)
	if err != nil {
		return oldSize, err
	}
	cfg, err := parseClassParameters(class.Parameters, plugin.host.GetKubeClient())
	if err != nil {
		return oldSize, err
	}

<<<<<<< HEAD
	glog.V(4).Infof("expanding volume: %q", volumeID)
=======
	klog.V(4).Infof("expanding volume: %q", volumeID)
>>>>>>> d54edf18

	//Create REST server connection
	cli := gcli.NewClient(cfg.url, cfg.user, cfg.secretValue)
	if cli == nil {
		klog.Errorf("failed to create glusterfs REST client")
		return oldSize, fmt.Errorf("failed to create glusterfs REST client, REST server authentication failed")
	}

	// Find out delta size
	expansionSize := (newSize.Value() - oldSize.Value())
	expansionSizeGiB := int(volutil.RoundUpSize(expansionSize, volutil.GIB))

	// Find out requested Size
	requestGiB := volutil.RoundUpToGiB(newSize)

	//Check the existing volume size
	currentVolumeInfo, err := cli.VolumeInfo(volumeID)
	if err != nil {
		klog.Errorf("error when fetching details of volume %s: %v", volumeName, err)
		return oldSize, err
	}

	if int64(currentVolumeInfo.Size) >= requestGiB {
		return newSize, nil
	}

	// Make volume expansion request
	volumeExpandReq := &gapi.VolumeExpandRequest{Size: expansionSizeGiB}

	// Expand the volume
	volumeInfoRes, err := cli.VolumeExpand(volumeID, volumeExpandReq)
	if err != nil {
		klog.Errorf("failed to expand volume %s: %v", volumeName, err)
		return oldSize, err
	}

	klog.V(2).Infof("volume %s expanded to new size %d successfully", volumeName, volumeInfoRes.Size)
	newVolumeSize := resource.MustParse(fmt.Sprintf("%dGi", volumeInfoRes.Size))
	return newVolumeSize, nil
}<|MERGE_RESOLUTION|>--- conflicted
+++ resolved
@@ -341,25 +341,27 @@
 	var errs error
 	options := []string{}
 	hasLogFile := false
-<<<<<<< HEAD
-=======
 	hasLogLevel := false
->>>>>>> d54edf18
 	log := ""
 
 	if b.readOnly {
 		options = append(options, "ro")
 
-<<<<<<< HEAD
-	}
-
-	// Check logfile has been provided by user, if provided, use that as the log file.
+	}
+
+	// Check for log-file,log-level options existence in user supplied mount options, if provided, use those.
 	for _, userOpt := range b.mountOptions {
-		if dstrings.HasPrefix(userOpt, "log-file") {
-			glog.V(4).Infof("log-file mount option has provided")
+
+		switch {
+		case dstrings.HasPrefix(userOpt, "log-file"):
+			klog.V(4).Infof("log-file mount option has provided")
 			hasLogFile = true
-			break
-		}
+
+		case dstrings.HasPrefix(userOpt, "log-level"):
+			klog.V(4).Infof("log-level mount option has provided")
+			hasLogLevel = true
+		}
+
 	}
 
 	// If logfile has not been provided, create driver specific log file.
@@ -375,42 +377,6 @@
 		// its own log based on PV + Pod
 		log = path.Join(p, b.pod.Name+"-glusterfs.log")
 
-	}
-
-	// Use derived/provided log file in gluster fuse mount
-	options = append(options, "log-file="+log)
-	options = append(options, "log-level=ERROR")
-=======
-	}
-
-	// Check for log-file,log-level options existence in user supplied mount options, if provided, use those.
-	for _, userOpt := range b.mountOptions {
-
-		switch {
-		case dstrings.HasPrefix(userOpt, "log-file"):
-			klog.V(4).Infof("log-file mount option has provided")
-			hasLogFile = true
-
-		case dstrings.HasPrefix(userOpt, "log-level"):
-			klog.V(4).Infof("log-level mount option has provided")
-			hasLogLevel = true
-		}
-
-	}
-
-	// If logfile has not been provided, create driver specific log file.
-	if !hasLogFile {
-		log = ""
-		p := path.Join(b.glusterfs.plugin.host.GetPluginDir(glusterfsPluginName), b.glusterfs.volName)
-		if err := os.MkdirAll(p, 0750); err != nil {
-			return fmt.Errorf("failed to create directory %v: %v", p, err)
-		}
-
-		// adding log-level ERROR to remove noise
-		// and more specific log path so each pod has
-		// its own log based on PV + Pod
-		log = path.Join(p, b.pod.Name+"-glusterfs.log")
-
 		// Use derived log file in gluster fuse mount
 		options = append(options, "log-file="+log)
 
@@ -419,7 +385,6 @@
 	if !hasLogLevel {
 		options = append(options, "log-level=ERROR")
 	}
->>>>>>> d54edf18
 
 	var addrlist []string
 	if b.hosts == nil {
@@ -869,11 +834,7 @@
 	if err != nil {
 		return nil, 0, "", err
 	}
-<<<<<<< HEAD
-	glog.V(2).Infof("create volume of size %dGiB", sz)
-=======
 	klog.V(2).Infof("create volume of size %dGiB", sz)
->>>>>>> d54edf18
 
 	if p.url == "" {
 		klog.Errorf("REST server endpoint is empty")
@@ -1288,11 +1249,7 @@
 		return oldSize, err
 	}
 
-<<<<<<< HEAD
-	glog.V(4).Infof("expanding volume: %q", volumeID)
-=======
 	klog.V(4).Infof("expanding volume: %q", volumeID)
->>>>>>> d54edf18
 
 	//Create REST server connection
 	cli := gcli.NewClient(cfg.url, cfg.user, cfg.secretValue)
