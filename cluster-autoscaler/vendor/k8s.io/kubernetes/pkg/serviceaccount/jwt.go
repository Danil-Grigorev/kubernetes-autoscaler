--- conflicted
+++ resolved
@@ -196,14 +196,10 @@
 		return nil, false, err
 	}
 
-<<<<<<< HEAD
-	return sa.UserInfo(), true, nil
-=======
 	return &authenticator.Response{
 		User:      sa.UserInfo(),
 		Audiences: auds,
 	}, true, nil
->>>>>>> d54edf18
 }
 
 // hasCorrectIssuer returns true if tokenData is a valid JWT in compact
