// +build !providerless

/*
Copyright 2017 The Kubernetes Authors.

Licensed under the Apache License, Version 2.0 (the "License");
you may not use this file except in compliance with the License.
You may obtain a copy of the License at

    http://www.apache.org/licenses/LICENSE-2.0

Unless required by applicable law or agreed to in writing, software
distributed under the License is distributed on an "AS IS" BASIS,
WITHOUT WARRANTIES OR CONDITIONS OF ANY KIND, either express or implied.
See the License for the specific language governing permissions and
limitations under the License.
*/

package azure

import (
	"errors"
	"fmt"
	"regexp"
	"sort"
	"strconv"
	"strings"
	"sync"

	"github.com/Azure/azure-sdk-for-go/services/compute/mgmt/2019-07-01/compute"
	"github.com/Azure/azure-sdk-for-go/services/network/mgmt/2019-06-01/network"
	"github.com/Azure/go-autorest/autorest/to"

	v1 "k8s.io/api/core/v1"
	"k8s.io/apimachinery/pkg/types"
	utilerrors "k8s.io/apimachinery/pkg/util/errors"
	cloudprovider "k8s.io/cloud-provider"
	"k8s.io/klog"

	utilnet "k8s.io/utils/net"
)

var (
	// ErrorNotVmssInstance indicates an instance is not belongint to any vmss.
	ErrorNotVmssInstance = errors.New("not a vmss instance")

	scaleSetNameRE         = regexp.MustCompile(`.*/subscriptions/(?:.*)/Microsoft.Compute/virtualMachineScaleSets/(.+)/virtualMachines(?:.*)`)
	resourceGroupRE        = regexp.MustCompile(`.*/subscriptions/(?:.*)/resourceGroups/(.+)/providers/Microsoft.Compute/virtualMachineScaleSets/(?:.*)/virtualMachines(?:.*)`)
	vmssMachineIDTemplate  = "/subscriptions/%s/resourceGroups/%s/providers/Microsoft.Compute/virtualMachineScaleSets/%s/virtualMachines/%s"
	vmssIPConfigurationRE  = regexp.MustCompile(`.*/subscriptions/(?:.*)/resourceGroups/(.+)/providers/Microsoft.Compute/virtualMachineScaleSets/(.+)/virtualMachines/(.+)/networkInterfaces(?:.*)`)
	vmssPIPConfigurationRE = regexp.MustCompile(`.*/subscriptions/(?:.*)/resourceGroups/(.+)/providers/Microsoft.Compute/virtualMachineScaleSets/(.+)/virtualMachines/(.+)/networkInterfaces/(.+)/ipConfigurations/(.+)/publicIPAddresses/(.+)`)
	vmssVMProviderIDRE     = regexp.MustCompile(`azure:///subscriptions/(?:.*)/resourceGroups/(.+)/providers/Microsoft.Compute/virtualMachineScaleSets/(.+)/virtualMachines/(?:\d+)`)
)

// scaleSet implements VMSet interface for Azure scale set.
type scaleSet struct {
	*Cloud

	// availabilitySet is also required for scaleSet because some instances
	// (e.g. master nodes) may not belong to any scale sets.
	availabilitySet VMSet

	vmssVMCache               *timedCache
	availabilitySetNodesCache *timedCache
}

// newScaleSet creates a new scaleSet.
func newScaleSet(az *Cloud) (VMSet, error) {
	var err error
	ss := &scaleSet{
		Cloud:           az,
		availabilitySet: newAvailabilitySet(az),
	}

	ss.availabilitySetNodesCache, err = ss.newAvailabilitySetNodesCache()
	if err != nil {
		return nil, err
	}

	ss.vmssVMCache, err = ss.newVMSSVirtualMachinesCache()
	if err != nil {
		return nil, err
	}

	return ss, nil
}

// getVmssVM gets virtualMachineScaleSetVM by nodeName from cache.
// It returns cloudprovider.InstanceNotFound if node does not belong to any scale sets.
<<<<<<< HEAD
func (ss *scaleSet) getVmssVM(nodeName string) (string, string, *compute.VirtualMachineScaleSetVM, error) {
	getter := func(nodeName string) (string, string, *compute.VirtualMachineScaleSetVM, error) {
		cached, err := ss.vmssVMCache.Get(vmssVirtualMachinesKey)
=======
func (ss *scaleSet) getVmssVM(nodeName string, crt cacheReadType) (string, string, *compute.VirtualMachineScaleSetVM, error) {
	getter := func(nodeName string) (string, string, *compute.VirtualMachineScaleSetVM, error) {
		cached, err := ss.vmssVMCache.Get(vmssVirtualMachinesKey, crt)
>>>>>>> 477857ad
		if err != nil {
			return "", "", nil, err
		}

		virtualMachines := cached.(*sync.Map)
		if vm, ok := virtualMachines.Load(nodeName); ok {
			result := vm.(*vmssVirtualMachinesEntry)
			return result.vmssName, result.instanceID, result.virtualMachine, nil
		}

		return "", "", nil, nil
	}

	_, err := getScaleSetVMInstanceID(nodeName)
	if err != nil {
		return "", "", nil, err
	}

	vmssName, instanceID, vm, err := getter(nodeName)
	if err != nil {
		return "", "", nil, err
	}
	if vm != nil {
		return vmssName, instanceID, vm, nil
	}

	klog.V(3).Infof("Couldn't find VMSS VM with nodeName %s, refreshing the cache", nodeName)
	ss.vmssVMCache.Delete(vmssVirtualMachinesKey)
	vmssName, instanceID, vm, err = getter(nodeName)
	if err != nil {
		return "", "", nil, err
	}

	if vm == nil {
		return "", "", nil, cloudprovider.InstanceNotFound
	}
	return vmssName, instanceID, vm, nil
}

// GetPowerStatusByNodeName returns the power state of the specified node.
func (ss *scaleSet) GetPowerStatusByNodeName(name string) (powerState string, err error) {
	_, _, vm, err := ss.getVmssVM(name, cacheReadTypeDefault)
	if err != nil {
		return powerState, err
	}

	if vm.InstanceView != nil && vm.InstanceView.Statuses != nil {
		statuses := *vm.InstanceView.Statuses
		for _, status := range statuses {
			state := to.String(status.Code)
			if strings.HasPrefix(state, vmPowerStatePrefix) {
				return strings.TrimPrefix(state, vmPowerStatePrefix), nil
			}
		}
	}

	// vm.InstanceView or vm.InstanceView.Statuses are nil when the VM is under deleting.
	klog.V(3).Infof("InstanceView for node %q is nil, assuming it's stopped", name)
	return vmPowerStateStopped, nil
}

// getCachedVirtualMachineByInstanceID gets scaleSetVMInfo from cache.
// The node must belong to one of scale sets.
<<<<<<< HEAD
func (ss *scaleSet) getVmssVMByInstanceID(resourceGroup, scaleSetName, instanceID string) (*compute.VirtualMachineScaleSetVM, error) {
	getter := func() (vm *compute.VirtualMachineScaleSetVM, found bool, err error) {
		cached, err := ss.vmssVMCache.Get(vmssVirtualMachinesKey)
=======
func (ss *scaleSet) getVmssVMByInstanceID(resourceGroup, scaleSetName, instanceID string, crt cacheReadType) (*compute.VirtualMachineScaleSetVM, error) {
	getter := func() (vm *compute.VirtualMachineScaleSetVM, found bool, err error) {
		cached, err := ss.vmssVMCache.Get(vmssVirtualMachinesKey, crt)
>>>>>>> 477857ad
		if err != nil {
			return nil, false, err
		}

		virtualMachines := cached.(*sync.Map)
		virtualMachines.Range(func(key, value interface{}) bool {
			vmEntry := value.(*vmssVirtualMachinesEntry)
			if strings.EqualFold(vmEntry.resourceGroup, resourceGroup) &&
				strings.EqualFold(vmEntry.vmssName, scaleSetName) &&
				strings.EqualFold(vmEntry.instanceID, instanceID) {
				vm = vmEntry.virtualMachine
				found = true
				return false
			}

			return true
		})

		return vm, found, nil
	}

	vm, found, err := getter()
	if err != nil {
		return nil, err
	}
	if found {
		return vm, nil
	}

	klog.V(3).Infof("Couldn't find VMSS VM with scaleSetName %q and instanceID %q, refreshing the cache", scaleSetName, instanceID)
	ss.vmssVMCache.Delete(vmssVirtualMachinesKey)
	vm, found, err = getter()
	if err != nil {
		return nil, err
	}
	if !found {
		return nil, cloudprovider.InstanceNotFound
	}

	return vm, nil
}

// GetInstanceIDByNodeName gets the cloud provider ID by node name.
// It must return ("", cloudprovider.InstanceNotFound) if the instance does
// not exist or is no longer running.
func (ss *scaleSet) GetInstanceIDByNodeName(name string) (string, error) {
	managedByAS, err := ss.isNodeManagedByAvailabilitySet(name, cacheReadTypeUnsafe)
	if err != nil {
		klog.Errorf("Failed to check isNodeManagedByAvailabilitySet: %v", err)
		return "", err
	}
	if managedByAS {
		// vm is managed by availability set.
		return ss.availabilitySet.GetInstanceIDByNodeName(name)
	}

	_, _, vm, err := ss.getVmssVM(name, cacheReadTypeUnsafe)
	if err != nil {
		return "", err
	}

	resourceID := *vm.ID
	convertedResourceID, err := convertResourceGroupNameToLower(resourceID)
	if err != nil {
		klog.Errorf("convertResourceGroupNameToLower failed with error: %v", err)
		return "", err
	}
	return convertedResourceID, nil
}

// GetNodeNameByProviderID gets the node name by provider ID.
func (ss *scaleSet) GetNodeNameByProviderID(providerID string) (types.NodeName, error) {
	// NodeName is not part of providerID for vmss instances.
	scaleSetName, err := extractScaleSetNameByProviderID(providerID)
	if err != nil {
		klog.V(4).Infof("Can not extract scale set name from providerID (%s), assuming it is mananaged by availability set: %v", providerID, err)
		return ss.availabilitySet.GetNodeNameByProviderID(providerID)
	}

	resourceGroup, err := extractResourceGroupByProviderID(providerID)
	if err != nil {
		return "", fmt.Errorf("error of extracting resource group for node %q", providerID)
	}

	instanceID, err := getLastSegment(providerID)
	if err != nil {
		klog.V(4).Infof("Can not extract instanceID from providerID (%s), assuming it is mananaged by availability set: %v", providerID, err)
		return ss.availabilitySet.GetNodeNameByProviderID(providerID)
	}

	vm, err := ss.getVmssVMByInstanceID(resourceGroup, scaleSetName, instanceID, cacheReadTypeUnsafe)
	if err != nil {
		return "", err
	}

	if vm.OsProfile != nil && vm.OsProfile.ComputerName != nil {
		nodeName := strings.ToLower(*vm.OsProfile.ComputerName)
		return types.NodeName(nodeName), nil
	}

	return "", nil
}

// GetInstanceTypeByNodeName gets the instance type by node name.
func (ss *scaleSet) GetInstanceTypeByNodeName(name string) (string, error) {
	managedByAS, err := ss.isNodeManagedByAvailabilitySet(name, cacheReadTypeUnsafe)
	if err != nil {
		klog.Errorf("Failed to check isNodeManagedByAvailabilitySet: %v", err)
		return "", err
	}
	if managedByAS {
		// vm is managed by availability set.
		return ss.availabilitySet.GetInstanceTypeByNodeName(name)
	}

	_, _, vm, err := ss.getVmssVM(name, cacheReadTypeUnsafe)
	if err != nil {
		return "", err
	}

	if vm.Sku != nil && vm.Sku.Name != nil {
		return *vm.Sku.Name, nil
	}

	return "", nil
}

// GetZoneByNodeName gets availability zone for the specified node. If the node is not running
// with availability zone, then it returns fault domain.
func (ss *scaleSet) GetZoneByNodeName(name string) (cloudprovider.Zone, error) {
	managedByAS, err := ss.isNodeManagedByAvailabilitySet(name, cacheReadTypeUnsafe)
	if err != nil {
		klog.Errorf("Failed to check isNodeManagedByAvailabilitySet: %v", err)
		return cloudprovider.Zone{}, err
	}
	if managedByAS {
		// vm is managed by availability set.
		return ss.availabilitySet.GetZoneByNodeName(name)
	}

	_, _, vm, err := ss.getVmssVM(name, cacheReadTypeUnsafe)
	if err != nil {
		return cloudprovider.Zone{}, err
	}

	var failureDomain string
	if vm.Zones != nil && len(*vm.Zones) > 0 {
		// Get availability zone for the node.
		zones := *vm.Zones
		zoneID, err := strconv.Atoi(zones[0])
		if err != nil {
			return cloudprovider.Zone{}, fmt.Errorf("failed to parse zone %q: %v", zones, err)
		}

		failureDomain = ss.makeZone(to.String(vm.Location), zoneID)
	} else if vm.InstanceView != nil && vm.InstanceView.PlatformFaultDomain != nil {
		// Availability zone is not used for the node, falling back to fault domain.
		failureDomain = strconv.Itoa(int(*vm.InstanceView.PlatformFaultDomain))
	} else {
		err = fmt.Errorf("failed to get zone info")
		klog.Errorf("GetZoneByNodeName: got unexpected error %v", err)
		ss.deleteCacheForNode(name)
		return cloudprovider.Zone{}, err
	}

	return cloudprovider.Zone{
		FailureDomain: failureDomain,
		Region:        to.String(vm.Location),
	}, nil
}

// GetPrimaryVMSetName returns the VM set name depending on the configured vmType.
// It returns config.PrimaryScaleSetName for vmss and config.PrimaryAvailabilitySetName for standard vmType.
func (ss *scaleSet) GetPrimaryVMSetName() string {
	return ss.Config.PrimaryScaleSetName
}

// GetIPByNodeName gets machine private IP and public IP by node name.
func (ss *scaleSet) GetIPByNodeName(nodeName string) (string, string, error) {
	nic, err := ss.GetPrimaryInterface(nodeName)
	if err != nil {
		klog.Errorf("error: ss.GetIPByNodeName(%s), GetPrimaryInterface(%q), err=%v", nodeName, nodeName, err)
		return "", "", err
	}

	ipConfig, err := getPrimaryIPConfig(nic)
	if err != nil {
		klog.Errorf("error: ss.GetIPByNodeName(%s), getPrimaryIPConfig(%v), err=%v", nodeName, nic, err)
		return "", "", err
	}

	internalIP := *ipConfig.PrivateIPAddress
	publicIP := ""
	if ipConfig.PublicIPAddress != nil && ipConfig.PublicIPAddress.ID != nil {
		pipID := *ipConfig.PublicIPAddress.ID
		matches := vmssPIPConfigurationRE.FindStringSubmatch(pipID)
		if len(matches) == 7 {
			resourceGroupName := matches[1]
			virtualMachineScaleSetName := matches[2]
			virtualmachineIndex := matches[3]
			networkInterfaceName := matches[4]
			IPConfigurationName := matches[5]
			publicIPAddressName := matches[6]
			pip, existsPip, err := ss.getVMSSPublicIPAddress(resourceGroupName, virtualMachineScaleSetName, virtualmachineIndex, networkInterfaceName, IPConfigurationName, publicIPAddressName)
			if err != nil {
				klog.Errorf("ss.getVMSSPublicIPAddress() failed with error: %v", err)
				return "", "", err
			}
			if existsPip && pip.IPAddress != nil {
				publicIP = *pip.IPAddress
			}
		} else {
			klog.Warningf("Failed to get VMSS Public IP with ID %s", pipID)
		}
	}

	return internalIP, publicIP, nil
}

func (ss *scaleSet) getVMSSPublicIPAddress(resourceGroupName string, virtualMachineScaleSetName string, virtualmachineIndex string, networkInterfaceName string, IPConfigurationName string, publicIPAddressName string) (pip network.PublicIPAddress, exists bool, err error) {
	var realErr error
	var message string
	ctx, cancel := getContextWithCancel()
	defer cancel()
	pip, err = ss.PublicIPAddressesClient.GetVirtualMachineScaleSetPublicIPAddress(ctx, resourceGroupName, virtualMachineScaleSetName, virtualmachineIndex, networkInterfaceName, IPConfigurationName, publicIPAddressName, "")
	exists, message, realErr = checkResourceExistsFromError(err)
	if realErr != nil {
		return pip, false, realErr
	}

	if !exists {
		klog.V(2).Infof("Public IP %q not found with message: %q", publicIPAddressName, message)
		return pip, false, nil
	}

	return pip, exists, err
}

// returns a list of private ips assigned to node
// TODO (khenidak): This should read all nics, not just the primary
// allowing users to split ipv4/v6 on multiple nics
func (ss *scaleSet) GetPrivateIPsByNodeName(nodeName string) ([]string, error) {
	ips := make([]string, 0)
	nic, err := ss.GetPrimaryInterface(nodeName)
	if err != nil {
		klog.Errorf("error: ss.GetIPByNodeName(%s), GetPrimaryInterface(%q), err=%v", nodeName, nodeName, err)
		return ips, err
	}

	if nic.IPConfigurations == nil {
		return ips, fmt.Errorf("nic.IPConfigurations for nic (nicname=%q) is nil", *nic.Name)
	}

	for _, ipConfig := range *(nic.IPConfigurations) {
		if ipConfig.PrivateIPAddress != nil {
			ips = append(ips, *(ipConfig.PrivateIPAddress))
		}
	}

	return ips, nil
}

// This returns the full identifier of the primary NIC for the given VM.
func (ss *scaleSet) getPrimaryInterfaceID(machine compute.VirtualMachineScaleSetVM) (string, error) {
	if len(*machine.NetworkProfile.NetworkInterfaces) == 1 {
		return *(*machine.NetworkProfile.NetworkInterfaces)[0].ID, nil
	}

	for _, ref := range *machine.NetworkProfile.NetworkInterfaces {
		if *ref.Primary {
			return *ref.ID, nil
		}
	}

	return "", fmt.Errorf("failed to find a primary nic for the vm. vmname=%q", *machine.Name)
}

// getVmssMachineID returns the full identifier of a vmss virtual machine.
func (az *Cloud) getVmssMachineID(subscriptionID, resourceGroup, scaleSetName, instanceID string) string {
	return fmt.Sprintf(
		vmssMachineIDTemplate,
		subscriptionID,
		strings.ToLower(resourceGroup),
		scaleSetName,
		instanceID)
}

// machineName is composed of computerNamePrefix and 36-based instanceID.
// And instanceID part if in fixed length of 6 characters.
// Refer https://msftstack.wordpress.com/2017/05/10/figuring-out-azure-vm-scale-set-machine-names/.
func getScaleSetVMInstanceID(machineName string) (string, error) {
	nameLength := len(machineName)
	if nameLength < 6 {
		return "", ErrorNotVmssInstance
	}

	instanceID, err := strconv.ParseUint(machineName[nameLength-6:], 36, 64)
	if err != nil {
		return "", ErrorNotVmssInstance
	}

	return fmt.Sprintf("%d", instanceID), nil
}

// extractScaleSetNameByProviderID extracts the scaleset name by vmss node's ProviderID.
func extractScaleSetNameByProviderID(providerID string) (string, error) {
	matches := scaleSetNameRE.FindStringSubmatch(providerID)
	if len(matches) != 2 {
		return "", ErrorNotVmssInstance
	}

	return matches[1], nil
}

// extractResourceGroupByProviderID extracts the resource group name by vmss node's ProviderID.
func extractResourceGroupByProviderID(providerID string) (string, error) {
	matches := resourceGroupRE.FindStringSubmatch(providerID)
	if len(matches) != 2 {
		return "", ErrorNotVmssInstance
	}

	return matches[1], nil
}

// listScaleSets lists all scale sets.
func (ss *scaleSet) listScaleSets(resourceGroup string) ([]string, error) {
	var err error
	ctx, cancel := getContextWithCancel()
	defer cancel()

	allScaleSets, err := ss.VirtualMachineScaleSetsClient.List(ctx, resourceGroup)
	if err != nil {
		klog.Errorf("VirtualMachineScaleSetsClient.List failed: %v", err)
		return nil, err
	}

	ssNames := make([]string, 0)
	for _, vmss := range allScaleSets {
		name := *vmss.Name
		if vmss.Sku != nil && to.Int64(vmss.Sku.Capacity) == 0 {
			klog.V(3).Infof("Capacity of VMSS %q is 0, skipping", name)
			continue
		}

		ssNames = append(ssNames, name)
	}

	return ssNames, nil
}

// listScaleSetVMs lists VMs belonging to the specified scale set.
func (ss *scaleSet) listScaleSetVMs(scaleSetName, resourceGroup string) ([]compute.VirtualMachineScaleSetVM, error) {
	var err error
	ctx, cancel := getContextWithCancel()
	defer cancel()

	allVMs, err := ss.VirtualMachineScaleSetVMsClient.List(ctx, resourceGroup, scaleSetName, "", "", string(compute.InstanceView))
	if err != nil {
		klog.Errorf("VirtualMachineScaleSetVMsClient.List failed: %v", err)
		return nil, err
	}

	return allVMs, nil
}

// getAgentPoolScaleSets lists the virtual machines for the resource group and then builds
// a list of scale sets that match the nodes available to k8s.
func (ss *scaleSet) getAgentPoolScaleSets(nodes []*v1.Node) (*[]string, error) {
	agentPoolScaleSets := &[]string{}
	for nx := range nodes {
		if isMasterNode(nodes[nx]) {
			continue
		}

		if ss.ShouldNodeExcludedFromLoadBalancer(nodes[nx]) {
			continue
		}

		nodeName := nodes[nx].Name
<<<<<<< HEAD
		ssName, _, _, err := ss.getVmssVM(nodeName)
=======
		ssName, _, _, err := ss.getVmssVM(nodeName, cacheReadTypeDefault)
>>>>>>> 477857ad
		if err != nil {
			return nil, err
		}

		if ssName == "" {
			klog.V(3).Infof("Node %q is not belonging to any known scale sets", nodeName)
			continue
		}

		*agentPoolScaleSets = append(*agentPoolScaleSets, ssName)
	}

	return agentPoolScaleSets, nil
}

// GetVMSetNames selects all possible availability sets or scale sets
// (depending vmType configured) for service load balancer. If the service has
// no loadbalancer mode annotation returns the primary VMSet. If service annotation
// for loadbalancer exists then return the eligible VMSet.
func (ss *scaleSet) GetVMSetNames(service *v1.Service, nodes []*v1.Node) (vmSetNames *[]string, err error) {
	hasMode, isAuto, serviceVMSetNames := getServiceLoadBalancerMode(service)
	if !hasMode {
		// no mode specified in service annotation default to PrimaryScaleSetName.
		scaleSetNames := &[]string{ss.Config.PrimaryScaleSetName}
		return scaleSetNames, nil
	}

	scaleSetNames, err := ss.getAgentPoolScaleSets(nodes)
	if err != nil {
		klog.Errorf("ss.GetVMSetNames - getAgentPoolScaleSets failed err=(%v)", err)
		return nil, err
	}
	if len(*scaleSetNames) == 0 {
		klog.Errorf("ss.GetVMSetNames - No scale sets found for nodes in the cluster, node count(%d)", len(nodes))
		return nil, fmt.Errorf("No scale sets found for nodes, node count(%d)", len(nodes))
	}

	// sort the list to have deterministic selection
	sort.Strings(*scaleSetNames)

	if !isAuto {
		if serviceVMSetNames == nil || len(serviceVMSetNames) == 0 {
			return nil, fmt.Errorf("service annotation for LoadBalancerMode is empty, it should have __auto__ or availability sets value")
		}
		// validate scale set exists
		var found bool
		for sasx := range serviceVMSetNames {
			for asx := range *scaleSetNames {
				if strings.EqualFold((*scaleSetNames)[asx], serviceVMSetNames[sasx]) {
					found = true
					serviceVMSetNames[sasx] = (*scaleSetNames)[asx]
					break
				}
			}
			if !found {
				klog.Errorf("ss.GetVMSetNames - scale set (%s) in service annotation not found", serviceVMSetNames[sasx])
				return nil, fmt.Errorf("scale set (%s) - not found", serviceVMSetNames[sasx])
			}
		}
		vmSetNames = &serviceVMSetNames
	}

	return vmSetNames, nil
}

// extractResourceGroupByVMSSNicID extracts the resource group name by vmss nicID.
func extractResourceGroupByVMSSNicID(nicID string) (string, error) {
	matches := vmssIPConfigurationRE.FindStringSubmatch(nicID)
	if len(matches) != 4 {
		return "", fmt.Errorf("error of extracting resourceGroup from nicID %q", nicID)
	}

	return matches[1], nil
}

// GetPrimaryInterface gets machine primary network interface by node name and vmSet.
func (ss *scaleSet) GetPrimaryInterface(nodeName string) (network.Interface, error) {
	managedByAS, err := ss.isNodeManagedByAvailabilitySet(nodeName, cacheReadTypeDefault)
	if err != nil {
		klog.Errorf("Failed to check isNodeManagedByAvailabilitySet: %v", err)
		return network.Interface{}, err
	}
	if managedByAS {
		// vm is managed by availability set.
		return ss.availabilitySet.GetPrimaryInterface(nodeName)
	}

	ssName, instanceID, vm, err := ss.getVmssVM(nodeName, cacheReadTypeDefault)
	if err != nil {
		// VM is availability set, but not cached yet in availabilitySetNodesCache.
		if err == ErrorNotVmssInstance {
			return ss.availabilitySet.GetPrimaryInterface(nodeName)
		}

		klog.Errorf("error: ss.GetPrimaryInterface(%s), ss.getVmssVM(%s), err=%v", nodeName, nodeName, err)
		return network.Interface{}, err
	}

	primaryInterfaceID, err := ss.getPrimaryInterfaceID(*vm)
	if err != nil {
		klog.Errorf("error: ss.GetPrimaryInterface(%s), ss.getPrimaryInterfaceID(), err=%v", nodeName, err)
		return network.Interface{}, err
	}

	nicName, err := getLastSegment(primaryInterfaceID)
	if err != nil {
		klog.Errorf("error: ss.GetPrimaryInterface(%s), getLastSegment(%s), err=%v", nodeName, primaryInterfaceID, err)
		return network.Interface{}, err
	}
	resourceGroup, err := extractResourceGroupByVMSSNicID(primaryInterfaceID)
	if err != nil {
		return network.Interface{}, err
	}

	ctx, cancel := getContextWithCancel()
	defer cancel()
	nic, err := ss.InterfacesClient.GetVirtualMachineScaleSetNetworkInterface(ctx, resourceGroup, ssName, instanceID, nicName, "")
	if err != nil {
		exists, _, realErr := checkResourceExistsFromError(err)
		if realErr != nil {
			klog.Errorf("error: ss.GetPrimaryInterface(%s), ss.GetVirtualMachineScaleSetNetworkInterface.Get(%s, %s, %s), err=%v", nodeName, resourceGroup, ssName, nicName, realErr)
			return network.Interface{}, err
		}

		if !exists {
			return network.Interface{}, cloudprovider.InstanceNotFound
		}
	}

	// Fix interface's location, which is required when updating the interface.
	// TODO: is this a bug of azure SDK?
	if nic.Location == nil || *nic.Location == "" {
		nic.Location = vm.Location
	}

	return nic, nil
}

// getPrimaryNetworkInterfaceConfiguration gets primary network interface configuration for scale set virtual machine.
func (ss *scaleSet) getPrimaryNetworkInterfaceConfiguration(networkConfigurations []compute.VirtualMachineScaleSetNetworkConfiguration, nodeName string) (*compute.VirtualMachineScaleSetNetworkConfiguration, error) {
	if len(networkConfigurations) == 1 {
		return &networkConfigurations[0], nil
	}

	for idx := range networkConfigurations {
		networkConfig := &networkConfigurations[idx]
		if networkConfig.Primary != nil && *networkConfig.Primary == true {
			return networkConfig, nil
		}
	}

	return nil, fmt.Errorf("failed to find a primary network configuration for the scale set VM %q", nodeName)
}

// getPrimaryNetworkInterfaceConfigurationForScaleSet gets primary network interface configuration for scale set.
func (ss *scaleSet) getPrimaryNetworkInterfaceConfigurationForScaleSet(networkConfigurations []compute.VirtualMachineScaleSetNetworkConfiguration, vmssName string) (*compute.VirtualMachineScaleSetNetworkConfiguration, error) {
	if len(networkConfigurations) == 1 {
		return &networkConfigurations[0], nil
	}

	for idx := range networkConfigurations {
		networkConfig := &networkConfigurations[idx]
		if networkConfig.Primary != nil && *networkConfig.Primary == true {
			return networkConfig, nil
		}
	}

	return nil, fmt.Errorf("failed to find a primary network configuration for the scale set %q", vmssName)
}

func getPrimaryIPConfigFromVMSSNetworkConfig(config *compute.VirtualMachineScaleSetNetworkConfiguration) (*compute.VirtualMachineScaleSetIPConfiguration, error) {
	ipConfigurations := *config.IPConfigurations
	if len(ipConfigurations) == 1 {
		return &ipConfigurations[0], nil
	}

	for idx := range ipConfigurations {
		ipConfig := &ipConfigurations[idx]
		if ipConfig.Primary != nil && *ipConfig.Primary == true {
			return ipConfig, nil
		}
	}

	return nil, fmt.Errorf("failed to find a primary IP configuration")
}

func (ss *scaleSet) getConfigForScaleSetByIPFamily(config *compute.VirtualMachineScaleSetNetworkConfiguration, nodeName string, IPv6 bool) (*compute.VirtualMachineScaleSetIPConfiguration, error) {
	ipConfigurations := *config.IPConfigurations

	var ipVersion compute.IPVersion
	if IPv6 {
		ipVersion = compute.IPv6
	} else {
		ipVersion = compute.IPv4
	}
	for idx := range ipConfigurations {
		ipConfig := &ipConfigurations[idx]
		if ipConfig.PrivateIPAddressVersion == ipVersion {
			return ipConfig, nil
		}
	}

	return nil, fmt.Errorf("failed to find a  IPconfiguration(IPv6=%v) for the scale set VM %q", IPv6, nodeName)
}

// EnsureHostInPool ensures the given VM's Primary NIC's Primary IP Configuration is
// participating in the specified LoadBalancer Backend Pool.
func (ss *scaleSet) EnsureHostInPool(service *v1.Service, nodeName types.NodeName, backendPoolID string, vmSetName string, isInternal bool) error {
	klog.V(3).Infof("ensuring node %q of scaleset %q in LB backendpool %q", nodeName, vmSetName, backendPoolID)
	vmName := mapNodeNameToVMName(nodeName)
	ssName, instanceID, vm, err := ss.getVmssVM(vmName, cacheReadTypeDefault)
	if err != nil {
		return err
	}

	// Check scale set name:
	// - For basic SKU load balancer, return nil if the node's scale set is mismatched with vmSetName.
	// - For standard SKU load balancer, backend could belong to multiple VMSS, so we
	//   don't check vmSet for it.
	if vmSetName != "" && !ss.useStandardLoadBalancer() && !strings.EqualFold(vmSetName, ssName) {
		klog.V(3).Infof("EnsureHostInPool skips node %s because it is not in the scaleSet %s", vmName, vmSetName)
		return nil
	}

	// Find primary network interface configuration.
	if vm.NetworkProfileConfiguration.NetworkInterfaceConfigurations == nil {
		klog.V(4).Infof("EnsureHostInPool: cannot obtain the primary network interface configuration, of vm %s, probably because the vm's being deleted", vmName)
		return nil
	}

	networkInterfaceConfigurations := *vm.NetworkProfileConfiguration.NetworkInterfaceConfigurations
	primaryNetworkInterfaceConfiguration, err := ss.getPrimaryNetworkInterfaceConfiguration(networkInterfaceConfigurations, vmName)
	if err != nil {
		return err
	}

	var primaryIPConfiguration *compute.VirtualMachineScaleSetIPConfiguration
	// Find primary network interface configuration.
	if !ss.Cloud.ipv6DualStackEnabled {
		// Find primary IP configuration.
		primaryIPConfiguration, err = getPrimaryIPConfigFromVMSSNetworkConfig(primaryNetworkInterfaceConfiguration)
		if err != nil {
			return err
		}
	} else {
		ipv6 := utilnet.IsIPv6String(service.Spec.ClusterIP)
		primaryIPConfiguration, err = ss.getConfigForScaleSetByIPFamily(primaryNetworkInterfaceConfiguration, vmName, ipv6)
		if err != nil {
			return err
		}
	}

	// Update primary IP configuration's LoadBalancerBackendAddressPools.
	foundPool := false
	newBackendPools := []compute.SubResource{}
	if primaryIPConfiguration.LoadBalancerBackendAddressPools != nil {
		newBackendPools = *primaryIPConfiguration.LoadBalancerBackendAddressPools
	}
	for _, existingPool := range newBackendPools {
		if strings.EqualFold(backendPoolID, *existingPool.ID) {
			foundPool = true
			break
		}
	}

	// The backendPoolID has already been found from existing LoadBalancerBackendAddressPools.
	if foundPool {
		return nil
	}

	if ss.useStandardLoadBalancer() && len(newBackendPools) > 0 {
		// Although standard load balancer supports backends from multiple scale
		// sets, the same network interface couldn't be added to more than one load balancer of
		// the same type. Omit those nodes (e.g. masters) so Azure ARM won't complain
		// about this.
		newBackendPoolsIDs := make([]string, 0, len(newBackendPools))
		for _, pool := range newBackendPools {
			if pool.ID != nil {
				newBackendPoolsIDs = append(newBackendPoolsIDs, *pool.ID)
			}
		}
		isSameLB, oldLBName, err := isBackendPoolOnSameLB(backendPoolID, newBackendPoolsIDs)
		if err != nil {
			return err
		}
		if !isSameLB {
			klog.V(4).Infof("Node %q has already been added to LB %q, omit adding it to a new one", nodeName, oldLBName)
			return nil
		}
	}

	// Compose a new vmssVM with added backendPoolID.
	newBackendPools = append(newBackendPools,
		compute.SubResource{
			ID: to.StringPtr(backendPoolID),
		})
	primaryIPConfiguration.LoadBalancerBackendAddressPools = &newBackendPools
	newVM := compute.VirtualMachineScaleSetVM{
		Sku:      vm.Sku,
		Location: vm.Location,
		VirtualMachineScaleSetVMProperties: &compute.VirtualMachineScaleSetVMProperties{
			HardwareProfile: vm.HardwareProfile,
			NetworkProfileConfiguration: &compute.VirtualMachineScaleSetVMNetworkProfileConfiguration{
				NetworkInterfaceConfigurations: &networkInterfaceConfigurations,
			},
		},
	}

	// Get the node resource group.
	nodeResourceGroup, err := ss.GetNodeResourceGroup(vmName)
	if err != nil {
		return err
	}

<<<<<<< HEAD
	// Invalidate the cache since we would update it.
	if err = ss.deleteCacheForNode(vmName); err != nil {
		return err
	}
=======
	// Invalidate the cache since right after update
	defer ss.deleteCacheForNode(vmName)
>>>>>>> 477857ad

	// Update vmssVM with backoff.
	ctx, cancel := getContextWithCancel()
	defer cancel()
	klog.V(2).Infof("EnsureHostInPool begins to update vmssVM(%s) with new backendPoolID %s", vmName, backendPoolID)
	resp, err := ss.VirtualMachineScaleSetVMsClient.Update(ctx, nodeResourceGroup, ssName, instanceID, newVM, "network_update")
	if ss.CloudProviderBackoff && shouldRetryHTTPRequest(resp, err) {
		klog.V(2).Infof("EnsureHostInPool update backing off vmssVM(%s) with new backendPoolID %s, err: %v", vmName, backendPoolID, err)
		retryErr := ss.UpdateVmssVMWithRetry(nodeResourceGroup, ssName, instanceID, newVM, "network_update")
		if retryErr != nil {
			err = retryErr
			klog.Errorf("EnsureHostInPool update abort backoff vmssVM(%s) with new backendPoolID %s, err: %v", vmName, backendPoolID, err)
		}
	}

	return err
}

func getVmssAndResourceGroupNameByVMProviderID(providerID string) (string, string, error) {
	matches := vmssVMProviderIDRE.FindStringSubmatch(providerID)
	if len(matches) != 3 {
		return "", "", ErrorNotVmssInstance
	}
	return matches[1], matches[2], nil
}

func (ss *scaleSet) ensureVMSSInPool(service *v1.Service, nodes []*v1.Node, backendPoolID string, vmSetName string) error {
	vmssNamesMap := make(map[string]bool)

	// the standard load balancer supports multiple vmss in its backend while the basic sku doesn't
	if ss.useStandardLoadBalancer() {
		for _, node := range nodes {
			if ss.excludeMasterNodesFromStandardLB() && isMasterNode(node) {
				continue
			}
			// in this scenario the vmSetName is an empty string and the name of vmss should be obtained from the provider IDs of nodes
			vmssName, resourceGroupName, err := getVmssAndResourceGroupNameByVMProviderID(node.Spec.ProviderID)
			if err != nil {
				klog.V(4).Infof("ensureVMSSInPool: found VMAS node %s, will skip checking and continue", node.Name)
				continue
			}
			// only vmsses in the resource group same as it's in azure config are included
			if strings.EqualFold(resourceGroupName, ss.ResourceGroup) {
				vmssNamesMap[vmssName] = true
			}
		}
	} else {
		vmssNamesMap[vmSetName] = true
	}

	for vmssName := range vmssNamesMap {
		vmss, err := ss.GetScaleSetWithRetry(service, ss.ResourceGroup, vmssName)
		if err != nil {
			return err
		}

		// When vmss is being deleted, CreateOrUpdate API would report "the vmss is being deleted" error.
		// Since it is being deleted, we shouldn't send more CreateOrUpdate requests for it.
		if vmss.ProvisioningState != nil && strings.EqualFold(*vmss.ProvisioningState, virtualMachineScaleSetsDeallocating) {
			klog.V(3).Infof("ensureVMSSInPool: found vmss %s being deleted, skipping", vmssName)
			continue
		}

		if vmss.VirtualMachineProfile.NetworkProfile.NetworkInterfaceConfigurations == nil {
			klog.V(4).Infof("EnsureHostInPool: cannot obtain the primary network interface configuration, of vmss %s", vmssName)
			continue
		}
		vmssNIC := *vmss.VirtualMachineProfile.NetworkProfile.NetworkInterfaceConfigurations
		primaryNIC, err := ss.getPrimaryNetworkInterfaceConfigurationForScaleSet(vmssNIC, vmssName)
		if err != nil {
			return err
		}
		primaryIPConfig, err := getPrimaryIPConfigFromVMSSNetworkConfig(primaryNIC)
		if err != nil {
			return err
		}
		loadBalancerBackendAddressPools := []compute.SubResource{}
		if primaryIPConfig.LoadBalancerBackendAddressPools != nil {
			loadBalancerBackendAddressPools = *primaryIPConfig.LoadBalancerBackendAddressPools
		}

		var found bool
		for _, loadBalancerBackendAddressPool := range loadBalancerBackendAddressPools {
			if strings.EqualFold(*loadBalancerBackendAddressPool.ID, backendPoolID) {
				found = true
				break
			}
		}
		if found {
			continue
		}

		if ss.useStandardLoadBalancer() && len(loadBalancerBackendAddressPools) > 0 {
			// Although standard load balancer supports backends from multiple scale
			// sets, the same network interface couldn't be added to more than one load balancer of
			// the same type. Omit those nodes (e.g. masters) so Azure ARM won't complain
			// about this.
			newBackendPoolsIDs := make([]string, 0, len(loadBalancerBackendAddressPools))
			for _, pool := range loadBalancerBackendAddressPools {
				if pool.ID != nil {
					newBackendPoolsIDs = append(newBackendPoolsIDs, *pool.ID)
				}
			}
			isSameLB, oldLBName, err := isBackendPoolOnSameLB(backendPoolID, newBackendPoolsIDs)
			if err != nil {
				return err
			}
			if !isSameLB {
				klog.V(4).Infof("VMSS %q has already been added to LB %q, omit adding it to a new one", vmssName, oldLBName)
				return nil
			}
		}

		// Compose a new vmss with added backendPoolID.
		loadBalancerBackendAddressPools = append(loadBalancerBackendAddressPools,
			compute.SubResource{
				ID: to.StringPtr(backendPoolID),
			})
		primaryIPConfig.LoadBalancerBackendAddressPools = &loadBalancerBackendAddressPools
		newVMSS := compute.VirtualMachineScaleSet{
			Sku:      vmss.Sku,
			Location: vmss.Location,
			VirtualMachineScaleSetProperties: &compute.VirtualMachineScaleSetProperties{
				VirtualMachineProfile: &compute.VirtualMachineScaleSetVMProfile{
					NetworkProfile: &compute.VirtualMachineScaleSetNetworkProfile{
						NetworkInterfaceConfigurations: &vmssNIC,
					},
				},
			},
		}

		// Update vmssVM with backoff.
		ctx, cancel := getContextWithCancel()
		defer cancel()

		klog.V(2).Infof("ensureVMSSInPool begins to update vmss(%s) with new backendPoolID %s", vmssName, backendPoolID)
		resp, err := ss.VirtualMachineScaleSetsClient.CreateOrUpdate(ctx, ss.ResourceGroup, vmssName, newVMSS)

		if ss.CloudProviderBackoff && shouldRetryHTTPRequest(resp, err) {
			klog.V(2).Infof("ensureVMSSInPool update backing off vmss(%s) with new backendPoolID %s, err: %v", vmssName, backendPoolID, err)
			retryErr := ss.CreateOrUpdateVmssWithRetry(ss.ResourceGroup, vmssName, newVMSS)
			if retryErr != nil {
				err = retryErr
				klog.Errorf("ensureVMSSInPool update abort backoff vmssVM(%s) with new backendPoolID %s, err: %v", vmssName, backendPoolID, err)
			}
		}
		if err != nil {
			return err
		}
	}
	return nil
}

// EnsureHostsInPool ensures the given Node's primary IP configurations are
// participating in the specified LoadBalancer Backend Pool.
func (ss *scaleSet) EnsureHostsInPool(service *v1.Service, nodes []*v1.Node, backendPoolID string, vmSetName string, isInternal bool) error {
	hostUpdates := make([]func() error, 0, len(nodes))
	for _, node := range nodes {
		localNodeName := node.Name

		if ss.useStandardLoadBalancer() && ss.excludeMasterNodesFromStandardLB() && isMasterNode(node) {
			klog.V(4).Infof("Excluding master node %q from load balancer backendpool %q", localNodeName, backendPoolID)
			continue
		}

		if ss.ShouldNodeExcludedFromLoadBalancer(node) {
			klog.V(4).Infof("Excluding unmanaged/external-resource-group node %q", localNodeName)
			continue
		}

		f := func() error {
			// Check whether the node is VMAS virtual machine.
			managedByAS, err := ss.isNodeManagedByAvailabilitySet(localNodeName, cacheReadTypeDefault)
			if err != nil {
				klog.Errorf("Failed to check isNodeManagedByAvailabilitySet(%s): %v", localNodeName, err)
				return err
			}

			if managedByAS {
				// VMAS nodes should also be added to the SLB backends.
				if ss.useStandardLoadBalancer() {
					return ss.availabilitySet.EnsureHostInPool(service, types.NodeName(localNodeName), backendPoolID, vmSetName, isInternal)
				}

				klog.V(3).Infof("EnsureHostsInPool skips node %s because VMAS nodes couldn't be added to basic LB with VMSS backends", localNodeName)
				return nil
			}

			err = ss.EnsureHostInPool(service, types.NodeName(localNodeName), backendPoolID, vmSetName, isInternal)
			if err != nil {
				return fmt.Errorf("EnsureHostInPool(%s): backendPoolID(%s) - failed to ensure host in pool: %q", getServiceName(service), backendPoolID, err)
			}
			return nil
		}
		hostUpdates = append(hostUpdates, f)
	}

	errs := utilerrors.AggregateGoroutines(hostUpdates...)
	if errs != nil {
		return utilerrors.Flatten(errs)
	}

	// we need to add the LB backend updates back to VMSS model, see issue kubernetes/kubernetes#80365 for detailed information
	err := ss.ensureVMSSInPool(service, nodes, backendPoolID, vmSetName)
	if err != nil {
		return err
	}

	return nil
}

// ensureBackendPoolDeletedFromNode ensures the loadBalancer backendAddressPools deleted from the specified node.
func (ss *scaleSet) ensureBackendPoolDeletedFromNode(service *v1.Service, nodeName, backendPoolID string) error {
	ssName, instanceID, vm, err := ss.getVmssVM(nodeName, cacheReadTypeDefault)
	if err != nil {
		return err
	}

	// Find primary network interface configuration.
	if vm.NetworkProfileConfiguration.NetworkInterfaceConfigurations == nil {
		klog.V(4).Infof("EnsureHostInPool: cannot obtain the primary network interface configuration, of vm %s, probably because the vm's being deleted", nodeName)
		return nil
	}
	networkInterfaceConfigurations := *vm.NetworkProfileConfiguration.NetworkInterfaceConfigurations
	primaryNetworkInterfaceConfiguration, err := ss.getPrimaryNetworkInterfaceConfiguration(networkInterfaceConfigurations, nodeName)
	if err != nil {
		return err
	}

	// Find primary IP configuration.
	primaryIPConfiguration, err := getPrimaryIPConfigFromVMSSNetworkConfig(primaryNetworkInterfaceConfiguration)
	if err != nil {
		return err
	}
	if primaryIPConfiguration.LoadBalancerBackendAddressPools == nil || len(*primaryIPConfiguration.LoadBalancerBackendAddressPools) == 0 {
		return nil
	}

	// Construct new loadBalancerBackendAddressPools and remove backendAddressPools from primary IP configuration.
	existingBackendPools := *primaryIPConfiguration.LoadBalancerBackendAddressPools
	newBackendPools := []compute.SubResource{}
	foundPool := false
	for i := len(existingBackendPools) - 1; i >= 0; i-- {
		curPool := existingBackendPools[i]
		if strings.EqualFold(backendPoolID, *curPool.ID) {
			klog.V(10).Infof("ensureBackendPoolDeletedFromNode gets unwanted backend pool %q for node %s", backendPoolID, nodeName)
			foundPool = true
			newBackendPools = append(existingBackendPools[:i], existingBackendPools[i+1:]...)
		}
	}

	// Pool not found, assume it has been already removed.
	if !foundPool {
		return nil
	}

	// Compose a new vmssVM with added backendPoolID.
	primaryIPConfiguration.LoadBalancerBackendAddressPools = &newBackendPools
	newVM := compute.VirtualMachineScaleSetVM{
		Sku:      vm.Sku,
		Location: vm.Location,
		VirtualMachineScaleSetVMProperties: &compute.VirtualMachineScaleSetVMProperties{
			HardwareProfile: vm.HardwareProfile,
			NetworkProfileConfiguration: &compute.VirtualMachineScaleSetVMNetworkProfileConfiguration{
				NetworkInterfaceConfigurations: &networkInterfaceConfigurations,
			},
		},
	}

	// Get the node resource group.
	nodeResourceGroup, err := ss.GetNodeResourceGroup(nodeName)
	if err != nil {
		return err
	}

<<<<<<< HEAD
	// Invalidate the cache since we would update it.
	if err = ss.deleteCacheForNode(nodeName); err != nil {
		return err
	}
=======
	// Invalidate the cache since right after update
	defer ss.deleteCacheForNode(nodeName)
>>>>>>> 477857ad

	// Update vmssVM with backoff.
	ctx, cancel := getContextWithCancel()
	defer cancel()
	klog.V(2).Infof("ensureBackendPoolDeletedFromNode begins to update vmssVM(%s) with backendPoolID %s", nodeName, backendPoolID)
	resp, err := ss.VirtualMachineScaleSetVMsClient.Update(ctx, nodeResourceGroup, ssName, instanceID, newVM, "network_update")
	if ss.CloudProviderBackoff && shouldRetryHTTPRequest(resp, err) {
		klog.V(2).Infof("ensureBackendPoolDeletedFromNode update backing off vmssVM(%s) with backendPoolID %s, err: %v", nodeName, backendPoolID, err)
		retryErr := ss.UpdateVmssVMWithRetry(nodeResourceGroup, ssName, instanceID, newVM, "network_update")
		if retryErr != nil {
			err = retryErr
			klog.Errorf("ensureBackendPoolDeletedFromNode update abort backoff vmssVM(%s) with backendPoolID %s, err: %v", nodeName, backendPoolID, err)
		}
	}
	if err != nil {
		klog.Errorf("ensureBackendPoolDeletedFromNode failed to update vmssVM(%s) with backendPoolID %s: %v", nodeName, backendPoolID, err)
	} else {
		klog.V(2).Infof("ensureBackendPoolDeletedFromNode update vmssVM(%s) with backendPoolID %s succeeded", nodeName, backendPoolID)
	}
	return err
}

// getNodeNameByIPConfigurationID gets the node name by IP configuration ID.
func (ss *scaleSet) getNodeNameByIPConfigurationID(ipConfigurationID string) (string, error) {
	matches := vmssIPConfigurationRE.FindStringSubmatch(ipConfigurationID)
	if len(matches) != 4 {
		klog.V(4).Infof("Can not extract scale set name from ipConfigurationID (%s), assuming it is mananaged by availability set", ipConfigurationID)
		return "", ErrorNotVmssInstance
	}

	resourceGroup := matches[1]
	scaleSetName := matches[2]
	instanceID := matches[3]
	vm, err := ss.getVmssVMByInstanceID(resourceGroup, scaleSetName, instanceID, cacheReadTypeUnsafe)
	if err != nil {
		return "", err
	}

	if vm.OsProfile != nil && vm.OsProfile.ComputerName != nil {
		return strings.ToLower(*vm.OsProfile.ComputerName), nil
	}

	return "", nil
}

func getScaleSetAndResourceGroupNameByIPConfigurationID(ipConfigurationID string) (string, string, error) {
	matches := vmssIPConfigurationRE.FindStringSubmatch(ipConfigurationID)
	if len(matches) != 4 {
		klog.V(4).Infof("Can not extract scale set name from ipConfigurationID (%s), assuming it is mananaged by availability set", ipConfigurationID)
		return "", "", ErrorNotVmssInstance
	}

	resourceGroup := matches[1]
	scaleSetName := matches[2]
	return scaleSetName, resourceGroup, nil
}

func (ss *scaleSet) ensureBackendPoolDeletedFromVMSS(service *v1.Service, backendPoolID, vmSetName string, ipConfigurationIDs []string) error {
	vmssNamesMap := make(map[string]bool)

	// the standard load balancer supports multiple vmss in its backend while the basic sku doesn't
	if ss.useStandardLoadBalancer() {
		for _, ipConfigurationID := range ipConfigurationIDs {
			// in this scenario the vmSetName is an empty string and the name of vmss should be obtained from the provider IDs of nodes
			vmssName, resourceGroupName, err := getScaleSetAndResourceGroupNameByIPConfigurationID(ipConfigurationID)
			if err != nil {
				klog.V(4).Infof("ensureBackendPoolDeletedFromVMSS: found VMAS ipcConfigurationID %s, will skip checking and continue", ipConfigurationID)
				continue
			}
			// only vmsses in the resource group same as it's in azure config are included
			if strings.EqualFold(resourceGroupName, ss.ResourceGroup) {
				vmssNamesMap[vmssName] = true
			}
		}
	} else {
		vmssNamesMap[vmSetName] = true
	}

	for vmssName := range vmssNamesMap {
		vmss, err := ss.GetScaleSetWithRetry(service, ss.ResourceGroup, vmssName)

		// When vmss is being deleted, CreateOrUpdate API would report "the vmss is being deleted" error.
		// Since it is being deleted, we shouldn't send more CreateOrUpdate requests for it.
		if vmss.ProvisioningState != nil && strings.EqualFold(*vmss.ProvisioningState, virtualMachineScaleSetsDeallocating) {
			klog.V(3).Infof("ensureVMSSInPool: found vmss %s being deleted, skipping", vmssName)
			continue
		}

		if err != nil {
			return err
		}
		if vmss.VirtualMachineProfile.NetworkProfile.NetworkInterfaceConfigurations == nil {
			klog.V(4).Infof("EnsureHostInPool: cannot obtain the primary network interface configuration, of vmss %s", vmssName)
			continue
		}
		vmssNIC := *vmss.VirtualMachineProfile.NetworkProfile.NetworkInterfaceConfigurations
		primaryNIC, err := ss.getPrimaryNetworkInterfaceConfigurationForScaleSet(vmssNIC, vmssName)
		if err != nil {
			return err
		}
		primaryIPConfig, err := getPrimaryIPConfigFromVMSSNetworkConfig(primaryNIC)
		if err != nil {
			return err
		}
		loadBalancerBackendAddressPools := []compute.SubResource{}
		if primaryIPConfig.LoadBalancerBackendAddressPools != nil {
			loadBalancerBackendAddressPools = *primaryIPConfig.LoadBalancerBackendAddressPools
		}

		var found bool
		var newBackendPools []compute.SubResource
		for i := len(loadBalancerBackendAddressPools) - 1; i >= 0; i-- {
			curPool := loadBalancerBackendAddressPools[i]
			if strings.EqualFold(backendPoolID, *curPool.ID) {
				klog.V(10).Infof("ensureBackendPoolDeletedFromVMSS gets unwanted backend pool %q for VMSS %s", backendPoolID, vmssName)
				found = true
				newBackendPools = append(loadBalancerBackendAddressPools[:i], loadBalancerBackendAddressPools[i+1:]...)
			}
		}
		if !found {
			continue
		}

		// Compose a new vmss with added backendPoolID.
		primaryIPConfig.LoadBalancerBackendAddressPools = &newBackendPools
		newVMSS := compute.VirtualMachineScaleSet{
			Sku:      vmss.Sku,
			Location: vmss.Location,
			VirtualMachineScaleSetProperties: &compute.VirtualMachineScaleSetProperties{
				VirtualMachineProfile: &compute.VirtualMachineScaleSetVMProfile{
					NetworkProfile: &compute.VirtualMachineScaleSetNetworkProfile{
						NetworkInterfaceConfigurations: &vmssNIC,
					},
				},
			},
		}

		// Update vmssVM with backoff.
		ctx, cancel := getContextWithCancel()
		defer cancel()

		klog.V(2).Infof("ensureBackendPoolDeletedFromVMSS begins to update vmss(%s) with backendPoolID %s", vmssName, backendPoolID)
		resp, err := ss.VirtualMachineScaleSetsClient.CreateOrUpdate(ctx, ss.ResourceGroup, vmssName, newVMSS)
		if ss.CloudProviderBackoff && shouldRetryHTTPRequest(resp, err) {
			klog.V(2).Infof("ensureBackendPoolDeletedFromVMSS update backing off vmss(%s) with backendPoolID %s, err: %v", vmssName, backendPoolID, err)
			retryErr := ss.CreateOrUpdateVmssWithRetry(ss.ResourceGroup, vmssName, newVMSS)
			if retryErr != nil {
				err = retryErr
				klog.Errorf("ensureBackendPoolDeletedFromVMSS update abort backoff vmssVM(%s) with backendPoolID %s, err: %v", vmssName, backendPoolID, err)
			}
		}
		if err != nil {
			return err
		}
	}

	return nil
}

// EnsureBackendPoolDeleted ensures the loadBalancer backendAddressPools deleted from the specified nodes.
func (ss *scaleSet) EnsureBackendPoolDeleted(service *v1.Service, backendPoolID, vmSetName string, backendAddressPools *[]network.BackendAddressPool) error {
	// Returns nil if backend address pools already deleted.
	if backendAddressPools == nil {
		return nil
	}

	ipConfigurationIDs := []string{}
	for _, backendPool := range *backendAddressPools {
		if strings.EqualFold(*backendPool.ID, backendPoolID) && backendPool.BackendIPConfigurations != nil {
			for _, ipConf := range *backendPool.BackendIPConfigurations {
				if ipConf.ID == nil {
					continue
				}

				ipConfigurationIDs = append(ipConfigurationIDs, *ipConf.ID)
			}
		}
	}

	hostUpdates := make([]func() error, 0, len(ipConfigurationIDs))
	for i := range ipConfigurationIDs {
		ipConfigurationID := ipConfigurationIDs[i]

		f := func() error {
			var scaleSetName string
			var err error
			if scaleSetName, err = extractScaleSetNameByProviderID(ipConfigurationID); err == nil {
				// Only remove nodes belonging to specified vmSet to basic LB backends.
				if !ss.useStandardLoadBalancer() && !strings.EqualFold(scaleSetName, vmSetName) {
					return nil
				}
			}

			nodeName, err := ss.getNodeNameByIPConfigurationID(ipConfigurationID)
			if err != nil {
				if err == ErrorNotVmssInstance { // Do nothing for the VMAS nodes.
					return nil
				}
				klog.Errorf("Failed to getNodeNameByIPConfigurationID(%s): %v", ipConfigurationID, err)
				return err
			}

			err = ss.ensureBackendPoolDeletedFromNode(service, nodeName, backendPoolID)
			if err != nil {
				return fmt.Errorf("failed to ensure backend pool %s deleted from node %s: %v", backendPoolID, nodeName, err)
			}

			return nil
		}
		hostUpdates = append(hostUpdates, f)
	}

	errs := utilerrors.AggregateGoroutines(hostUpdates...)
	if errs != nil {
		return utilerrors.Flatten(errs)
	}

	err := ss.ensureBackendPoolDeletedFromVMSS(service, backendPoolID, vmSetName, ipConfigurationIDs)
	if err != nil {
		return err
	}

	return nil
}<|MERGE_RESOLUTION|>--- conflicted
+++ resolved
@@ -87,15 +87,9 @@
 
 // getVmssVM gets virtualMachineScaleSetVM by nodeName from cache.
 // It returns cloudprovider.InstanceNotFound if node does not belong to any scale sets.
-<<<<<<< HEAD
-func (ss *scaleSet) getVmssVM(nodeName string) (string, string, *compute.VirtualMachineScaleSetVM, error) {
-	getter := func(nodeName string) (string, string, *compute.VirtualMachineScaleSetVM, error) {
-		cached, err := ss.vmssVMCache.Get(vmssVirtualMachinesKey)
-=======
 func (ss *scaleSet) getVmssVM(nodeName string, crt cacheReadType) (string, string, *compute.VirtualMachineScaleSetVM, error) {
 	getter := func(nodeName string) (string, string, *compute.VirtualMachineScaleSetVM, error) {
 		cached, err := ss.vmssVMCache.Get(vmssVirtualMachinesKey, crt)
->>>>>>> 477857ad
 		if err != nil {
 			return "", "", nil, err
 		}
@@ -159,15 +153,9 @@
 
 // getCachedVirtualMachineByInstanceID gets scaleSetVMInfo from cache.
 // The node must belong to one of scale sets.
-<<<<<<< HEAD
-func (ss *scaleSet) getVmssVMByInstanceID(resourceGroup, scaleSetName, instanceID string) (*compute.VirtualMachineScaleSetVM, error) {
-	getter := func() (vm *compute.VirtualMachineScaleSetVM, found bool, err error) {
-		cached, err := ss.vmssVMCache.Get(vmssVirtualMachinesKey)
-=======
 func (ss *scaleSet) getVmssVMByInstanceID(resourceGroup, scaleSetName, instanceID string, crt cacheReadType) (*compute.VirtualMachineScaleSetVM, error) {
 	getter := func() (vm *compute.VirtualMachineScaleSetVM, found bool, err error) {
 		cached, err := ss.vmssVMCache.Get(vmssVirtualMachinesKey, crt)
->>>>>>> 477857ad
 		if err != nil {
 			return nil, false, err
 		}
@@ -547,11 +535,7 @@
 		}
 
 		nodeName := nodes[nx].Name
-<<<<<<< HEAD
-		ssName, _, _, err := ss.getVmssVM(nodeName)
-=======
 		ssName, _, _, err := ss.getVmssVM(nodeName, cacheReadTypeDefault)
->>>>>>> 477857ad
 		if err != nil {
 			return nil, err
 		}
@@ -866,15 +850,8 @@
 		return err
 	}
 
-<<<<<<< HEAD
-	// Invalidate the cache since we would update it.
-	if err = ss.deleteCacheForNode(vmName); err != nil {
-		return err
-	}
-=======
 	// Invalidate the cache since right after update
 	defer ss.deleteCacheForNode(vmName)
->>>>>>> 477857ad
 
 	// Update vmssVM with backoff.
 	ctx, cancel := getContextWithCancel()
@@ -1150,15 +1127,8 @@
 		return err
 	}
 
-<<<<<<< HEAD
-	// Invalidate the cache since we would update it.
-	if err = ss.deleteCacheForNode(nodeName); err != nil {
-		return err
-	}
-=======
 	// Invalidate the cache since right after update
 	defer ss.deleteCacheForNode(nodeName)
->>>>>>> 477857ad
 
 	// Update vmssVM with backoff.
 	ctx, cancel := getContextWithCancel()
