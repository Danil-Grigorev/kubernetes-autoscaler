package client

import (
	"math"
	"strconv"
	"time"

	"github.com/aws/aws-sdk-go/aws/request"
	"github.com/aws/aws-sdk-go/internal/sdkrand"
)

// DefaultRetryer implements basic retry logic using exponential backoff for
// most services. If you want to implement custom retry logic, you can implement the
// request.Retryer interface.
//
type DefaultRetryer struct {
	// Num max Retries is the number of max retries that will be performed.
	// By default, this is zero.
	NumMaxRetries int

	// MinRetryDelay is the minimum retry delay after which retry will be performed.
	// If not set, the value is 0ns.
	MinRetryDelay time.Duration

	// MinThrottleRetryDelay is the minimum retry delay when throttled.
	// If not set, the value is 0ns.
	MinThrottleDelay time.Duration

	// MaxRetryDelay is the maximum retry delay before which retry must be performed.
	// If not set, the value is 0ns.
	MaxRetryDelay time.Duration

	// MaxThrottleDelay is the maximum retry delay when throttled.
	// If not set, the value is 0ns.
	MaxThrottleDelay time.Duration
}

const (
	// DefaultRetryerMaxNumRetries sets maximum number of retries
	DefaultRetryerMaxNumRetries = 3

	// DefaultRetryerMinRetryDelay sets minimum retry delay
	DefaultRetryerMinRetryDelay = 30 * time.Millisecond

	// DefaultRetryerMinThrottleDelay sets minimum delay when throttled
	DefaultRetryerMinThrottleDelay = 500 * time.Millisecond

	// DefaultRetryerMaxRetryDelay sets maximum retry delay
	DefaultRetryerMaxRetryDelay = 300 * time.Second

	// DefaultRetryerMaxThrottleDelay sets maximum delay when throttled
	DefaultRetryerMaxThrottleDelay = 300 * time.Second
)

// MaxRetries returns the number of maximum returns the service will use to make
// an individual API request.
func (d DefaultRetryer) MaxRetries() int {
	return d.NumMaxRetries
}

// setRetryerDefaults sets the default values of the retryer if not set
func (d *DefaultRetryer) setRetryerDefaults() {
	if d.MinRetryDelay == 0 {
		d.MinRetryDelay = DefaultRetryerMinRetryDelay
	}
	if d.MaxRetryDelay == 0 {
		d.MaxRetryDelay = DefaultRetryerMaxRetryDelay
	}
	if d.MinThrottleDelay == 0 {
		d.MinThrottleDelay = DefaultRetryerMinThrottleDelay
	}
	if d.MaxThrottleDelay == 0 {
		d.MaxThrottleDelay = DefaultRetryerMaxThrottleDelay
	}
}

// RetryRules returns the delay duration before retrying this request again
func (d DefaultRetryer) RetryRules(r *request.Request) time.Duration {
<<<<<<< HEAD
	// Set the upper limit of delay in retrying at ~five minutes
	var minTime int64 = 30
=======

	// if number of max retries is zero, no retries will be performed.
	if d.NumMaxRetries == 0 {
		return 0
	}

	// Sets default value for retryer members
	d.setRetryerDefaults()

	// minDelay is the minimum retryer delay
	minDelay := d.MinRetryDelay

	var initialDelay time.Duration

>>>>>>> ee627f2b
	isThrottle := r.IsErrorThrottle()
	if isThrottle {
		if delay, ok := getRetryDelay(r); ok {
			return delay
		}
		minDelay = d.MinThrottleDelay
	}

	retryCount := r.RetryCount
<<<<<<< HEAD
	if isThrottle && retryCount > 8 {
		retryCount = 8
	} else if retryCount > 13 {
		retryCount = 13
	}

	delay := (1 << uint(retryCount)) * (sdkrand.SeededRand.Int63n(minTime) + minTime)
	return time.Duration(delay) * time.Millisecond
=======

	// maxDelay the maximum retryer delay
	maxDelay := d.MaxRetryDelay

	if isThrottle {
		maxDelay = d.MaxThrottleDelay
	}

	var delay time.Duration

	// Logic to cap the retry count based on the minDelay provided
	actualRetryCount := int(math.Log2(float64(minDelay))) + 1
	if actualRetryCount < 63-retryCount {
		delay = time.Duration(1<<uint64(retryCount)) * getJitterDelay(minDelay)
		if delay > maxDelay {
			delay = getJitterDelay(maxDelay / 2)
		}
	} else {
		delay = getJitterDelay(maxDelay / 2)
	}
	return delay + initialDelay
}

// getJitterDelay returns a jittered delay for retry
func getJitterDelay(duration time.Duration) time.Duration {
	return time.Duration(sdkrand.SeededRand.Int63n(int64(duration)) + int64(duration))
>>>>>>> ee627f2b
}

// ShouldRetry returns true if the request should be retried.
func (d DefaultRetryer) ShouldRetry(r *request.Request) bool {

	// ShouldRetry returns false if number of max retries is 0.
	if d.NumMaxRetries == 0 {
		return false
	}

	// If one of the other handlers already set the retry state
	// we don't want to override it based on the service's state
	if r.Retryable != nil {
		return *r.Retryable
	}
	return r.IsErrorRetryable() || r.IsErrorThrottle()
}

// This will look in the Retry-After header, RFC 7231, for how long
// it will wait before attempting another request
func getRetryDelay(r *request.Request) (time.Duration, bool) {
	if !canUseRetryAfterHeader(r) {
		return 0, false
	}

	delayStr := r.HTTPResponse.Header.Get("Retry-After")
	if len(delayStr) == 0 {
		return 0, false
	}

	delay, err := strconv.Atoi(delayStr)
	if err != nil {
		return 0, false
	}

	return time.Duration(delay) * time.Second, true
}

// Will look at the status code to see if the retry header pertains to
// the status code.
func canUseRetryAfterHeader(r *request.Request) bool {
	switch r.HTTPResponse.StatusCode {
	case 429:
	case 503:
	default:
		return false
	}

	return true
}<|MERGE_RESOLUTION|>--- conflicted
+++ resolved
@@ -76,10 +76,6 @@
 
 // RetryRules returns the delay duration before retrying this request again
 func (d DefaultRetryer) RetryRules(r *request.Request) time.Duration {
-<<<<<<< HEAD
-	// Set the upper limit of delay in retrying at ~five minutes
-	var minTime int64 = 30
-=======
 
 	// if number of max retries is zero, no retries will be performed.
 	if d.NumMaxRetries == 0 {
@@ -94,26 +90,15 @@
 
 	var initialDelay time.Duration
 
->>>>>>> ee627f2b
 	isThrottle := r.IsErrorThrottle()
 	if isThrottle {
-		if delay, ok := getRetryDelay(r); ok {
-			return delay
+		if delay, ok := getRetryAfterDelay(r); ok {
+			initialDelay = delay
 		}
 		minDelay = d.MinThrottleDelay
 	}
 
 	retryCount := r.RetryCount
-<<<<<<< HEAD
-	if isThrottle && retryCount > 8 {
-		retryCount = 8
-	} else if retryCount > 13 {
-		retryCount = 13
-	}
-
-	delay := (1 << uint(retryCount)) * (sdkrand.SeededRand.Int63n(minTime) + minTime)
-	return time.Duration(delay) * time.Millisecond
-=======
 
 	// maxDelay the maximum retryer delay
 	maxDelay := d.MaxRetryDelay
@@ -140,7 +125,6 @@
 // getJitterDelay returns a jittered delay for retry
 func getJitterDelay(duration time.Duration) time.Duration {
 	return time.Duration(sdkrand.SeededRand.Int63n(int64(duration)) + int64(duration))
->>>>>>> ee627f2b
 }
 
 // ShouldRetry returns true if the request should be retried.
@@ -161,7 +145,7 @@
 
 // This will look in the Retry-After header, RFC 7231, for how long
 // it will wait before attempting another request
-func getRetryDelay(r *request.Request) (time.Duration, bool) {
+func getRetryAfterDelay(r *request.Request) (time.Duration, bool) {
 	if !canUseRetryAfterHeader(r) {
 		return 0, false
 	}
