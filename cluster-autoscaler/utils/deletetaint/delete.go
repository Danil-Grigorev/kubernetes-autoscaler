--- conflicted
+++ resolved
@@ -96,32 +96,19 @@
 		}
 
 		if err != nil {
-<<<<<<< HEAD
-			klog.Warningf("Error while adding taints on node %v: %v", node.Name, err)
-			return err
-		}
-		klog.V(1).Infof("Successfully added toBeDeletedTaint on node %v", node.Name)
-=======
 			klog.Warningf("Error while adding %v taint on node %v: %v", getKeyShortName(taintKey), node.Name, err)
 			return err
 		}
 		klog.V(1).Infof("Successfully added %v on node %v", getKeyShortName(taintKey), node.Name)
->>>>>>> d09c20dc
 		return nil
 	}
 }
 
 func addTaintToSpec(node *apiv1.Node, taintKey string, effect apiv1.TaintEffect) bool {
 	for _, taint := range node.Spec.Taints {
-<<<<<<< HEAD
-		if taint.Key == ToBeDeletedTaint {
-			klog.V(2).Infof("ToBeDeletedTaint already present on node %v, taint: %v", node.Name, taint)
-			return false, nil
-=======
 		if taint.Key == taintKey {
 			klog.V(2).Infof("%v already present on node %v, taint: %v", taintKey, node.Name, taint)
 			return false
->>>>>>> d09c20dc
 		}
 	}
 	node.Spec.Taints = append(node.Spec.Taints, apiv1.Taint{
@@ -201,11 +188,7 @@
 		}
 		newTaints := make([]apiv1.Taint, 0)
 		for _, taint := range freshNode.Spec.Taints {
-<<<<<<< HEAD
-			if taint.Key == ToBeDeletedTaint {
-=======
 			if taint.Key == taintKey {
->>>>>>> d09c20dc
 				klog.V(1).Infof("Releasing taint %+v on node %v", taint, node.Name)
 			} else {
 				newTaints = append(newTaints, taint)
@@ -220,14 +203,6 @@
 			return false, nil
 		}
 
-<<<<<<< HEAD
-			if err != nil {
-				klog.Warningf("Error while releasing taints on node %v: %v", node.Name, err)
-				return false, err
-			}
-			klog.V(1).Infof("Successfully released toBeDeletedTaint on node %v", node.Name)
-			return true, nil
-=======
 		freshNode.Spec.Taints = newTaints
 		_, err = client.CoreV1().Nodes().Update(freshNode)
 
@@ -268,7 +243,6 @@
 		} else if cleaned {
 			recorder.Eventf(node, apiv1.EventTypeNormal, "ClusterAutoscalerCleanup",
 				"removed %v taint from node %v", getKeyShortName(taintKey), node.Name)
->>>>>>> d09c20dc
 		}
 	}
 }