--- conflicted
+++ resolved
@@ -121,10 +121,6 @@
 	Regional bool
 	// Pods newer than this will not be considered as unschedulable for scale-up.
 	NewPodScaleUpDelay time.Duration
-<<<<<<< HEAD
-	// Path to kube configuration if available
-	KubeConfigPath string
-=======
 	// MaxBulkSoftTaint sets the maximum number of nodes that can be (un)tainted PreferNoSchedule during single scaling down run.
 	// Value of 0 turns turn off such tainting.
 	MaxBulkSoftTaintCount int
@@ -134,5 +130,4 @@
 	// Setting it to false employs a more lenient filtering approach that does not try to pack the pods on the nodes.
 	// Pods with nominatedNodeName set are always filtered out.
 	FilterOutSchedulablePodsUsesPacking bool
->>>>>>> d09c20dc
 }