--- conflicted
+++ resolved
@@ -17,8 +17,4 @@
 package version
 
 // ClusterAutoscalerVersion contains version of CA.
-<<<<<<< HEAD
-const ClusterAutoscalerVersion = "1.16.2"
-=======
-const ClusterAutoscalerVersion = "1.17.0"
->>>>>>> 477857ad
+const ClusterAutoscalerVersion = "1.17.0"