--- conflicted
+++ resolved
@@ -74,10 +74,7 @@
 }
 
 func (m *autoscalingGkeClientV1beta1) GetCluster() (Cluster, error) {
-<<<<<<< HEAD
-=======
 	registerRequest("clusters", "get")
->>>>>>> d54edf18
 	clusterResponse, err := m.gkeBetaService.Projects.Locations.Clusters.Get(m.clusterPath).Do()
 	if err != nil {
 		return Cluster{}, err
@@ -104,11 +101,7 @@
 
 func buildResourceLimiter(cluster *gke_api_beta.Cluster) *cloudprovider.ResourceLimiter {
 	if cluster.Autoscaling == nil {
-<<<<<<< HEAD
-		glog.Warningf("buildResourceLimiter called without autoscaling limits set")
-=======
 		klog.Warningf("buildResourceLimiter called without autoscaling limits set")
->>>>>>> d54edf18
 		return nil
 	}
 
