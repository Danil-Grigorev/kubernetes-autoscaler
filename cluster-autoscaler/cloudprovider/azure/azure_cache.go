/*
Copyright 2018 The Kubernetes Authors.

Licensed under the Apache License, Version 2.0 (the "License");
you may not use this file except in compliance with the License.
You may obtain a copy of the License at

    http://www.apache.org/licenses/LICENSE-2.0

Unless required by applicable law or agreed to in writing, software
distributed under the License is distributed on an "AS IS" BASIS,
WITHOUT WARRANTIES OR CONDITIONS OF ANY KIND, either express or implied.
See the License for the specific language governing permissions and
limitations under the License.
*/

package azure

import (
	"fmt"
	"reflect"
	"regexp"
	"strings"
	"sync"
	"time"

	"k8s.io/apimachinery/pkg/util/wait"
	"k8s.io/autoscaler/cluster-autoscaler/cloudprovider"
	"k8s.io/klog"
)

var virtualMachineRE = regexp.MustCompile(`^azure://(?:.*)/providers/microsoft.compute/virtualmachines/(.+)$`)

type asgCache struct {
	registeredAsgs     []cloudprovider.NodeGroup
	instanceToAsg      map[azureRef]cloudprovider.NodeGroup
	notInRegisteredAsg map[azureRef]bool
	mutex              sync.Mutex
	interrupt          chan struct{}
}

func newAsgCache() (*asgCache, error) {
	cache := &asgCache{
		registeredAsgs:     make([]cloudprovider.NodeGroup, 0),
		instanceToAsg:      make(map[azureRef]cloudprovider.NodeGroup),
		notInRegisteredAsg: make(map[azureRef]bool),
		interrupt:          make(chan struct{}),
	}

	go wait.Until(func() {
		cache.mutex.Lock()
		defer cache.mutex.Unlock()
		if err := cache.regenerate(); err != nil {
			klog.Errorf("Error while regenerating Asg cache: %v", err)
		}
	}, time.Hour, cache.interrupt)

	return cache, nil
}

// Register registers a node group if it hasn't been registered.
func (m *asgCache) Register(asg cloudprovider.NodeGroup) bool {
	m.mutex.Lock()
	defer m.mutex.Unlock()

	for i := range m.registeredAsgs {
		if existing := m.registeredAsgs[i]; strings.EqualFold(existing.Id(), asg.Id()) {
			if reflect.DeepEqual(existing, asg) {
				return false
			}

			m.registeredAsgs[i] = asg
			klog.V(4).Infof("ASG %q updated", asg.Id())
			m.invalidateUnownedInstanceCache()
			return true
		}
	}

	klog.V(4).Infof("Registering ASG %q", asg.Id())
	m.registeredAsgs = append(m.registeredAsgs, asg)
	m.invalidateUnownedInstanceCache()
	return true
}

func (m *asgCache) invalidateUnownedInstanceCache() {
	klog.V(4).Info("Invalidating unowned instance cache")
	m.notInRegisteredAsg = make(map[azureRef]bool)
}

// Unregister ASG. Returns true if the ASG was unregistered.
func (m *asgCache) Unregister(asg cloudprovider.NodeGroup) bool {
	m.mutex.Lock()
	defer m.mutex.Unlock()

	updated := make([]cloudprovider.NodeGroup, 0, len(m.registeredAsgs))
	changed := false
	for _, existing := range m.registeredAsgs {
		if strings.EqualFold(existing.Id(), asg.Id()) {
			klog.V(1).Infof("Unregistered ASG %s", asg.Id())
			changed = true
			continue
		}
		updated = append(updated, existing)
	}
	m.registeredAsgs = updated
	return changed
}

func (m *asgCache) get() []cloudprovider.NodeGroup {
	m.mutex.Lock()
	defer m.mutex.Unlock()

	return m.registeredAsgs
}

// FindForInstance returns Asg of the given Instance
func (m *asgCache) FindForInstance(instance *azureRef, vmType string) (cloudprovider.NodeGroup, error) {
	m.mutex.Lock()
	defer m.mutex.Unlock()

<<<<<<< HEAD
	inst := azureRef{Name: strings.ToLower(instance.Name)}
=======
	resourceID, err := convertResourceGroupNameToLower(instance.Name)
	if err != nil {
		return nil, err
	}
	inst := azureRef{Name: resourceID}
>>>>>>> d09c20dc
	if m.notInRegisteredAsg[inst] {
		// We already know we don't own this instance. Return early and avoid
		// additional calls.
		return nil, nil
	}

	if vmType == vmTypeVMSS {
		// Omit virtual machines not managed by vmss.
		if ok := virtualMachineRE.Match([]byte(inst.Name)); ok {
			klog.V(3).Infof("Instance %q is not managed by vmss, omit it in autoscaler", instance.Name)
			m.notInRegisteredAsg[inst] = true
			return nil, nil
		}
	}

	if vmType == vmTypeStandard {
		// Omit virtual machines with providerID not in Azure resource ID format.
		if ok := virtualMachineRE.Match([]byte(inst.Name)); !ok {
			klog.V(3).Infof("Instance %q is not in Azure resource ID format, omit it in autoscaler", instance.Name)
			m.notInRegisteredAsg[inst] = true
			return nil, nil
		}
	}

	// Look up caches for the instance.
	if asg := m.getInstanceFromCache(inst.Name); asg != nil {
		return asg, nil
	}

	// Not found, regenerate the cache and try again.
	if err := m.regenerate(); err != nil {
		return nil, fmt.Errorf("error while looking for ASG for instance %q, error: %v", instance.Name, err)
	}
	if asg := m.getInstanceFromCache(inst.Name); asg != nil {
		return asg, nil
	}

	// Add the instance to notInRegisteredAsg since it's unknown from Azure.
	m.notInRegisteredAsg[inst] = true
	return nil, nil
}

// Cleanup closes the channel to signal the go routine to stop that is handling the cache
func (m *asgCache) Cleanup() {
	close(m.interrupt)
}

func (m *asgCache) regenerate() error {
	newCache := make(map[azureRef]cloudprovider.NodeGroup)

	for _, nsg := range m.registeredAsgs {
		instances, err := nsg.Nodes()
		if err != nil {
			return err
		}

		for _, instance := range instances {
			ref := azureRef{Name: instance.Id}
			newCache[ref] = nsg
		}
	}

	m.instanceToAsg = newCache
	return nil
}

// Get node group from cache. nil would be return if not found.
// Should be call with lock protected.
func (m *asgCache) getInstanceFromCache(providerID string) cloudprovider.NodeGroup {
	for instanceID, asg := range m.instanceToAsg {
		if strings.EqualFold(instanceID.GetKey(), providerID) {
			return asg
		}
	}

	return nil
}<|MERGE_RESOLUTION|>--- conflicted
+++ resolved
@@ -29,7 +29,7 @@
 	"k8s.io/klog"
 )
 
-var virtualMachineRE = regexp.MustCompile(`^azure://(?:.*)/providers/microsoft.compute/virtualmachines/(.+)$`)
+var virtualMachineRE = regexp.MustCompile(`^azure://(?:.*)/providers/Microsoft.Compute/virtualMachines/(.+)$`)
 
 type asgCache struct {
 	registeredAsgs     []cloudprovider.NodeGroup
@@ -118,15 +118,11 @@
 	m.mutex.Lock()
 	defer m.mutex.Unlock()
 
-<<<<<<< HEAD
-	inst := azureRef{Name: strings.ToLower(instance.Name)}
-=======
 	resourceID, err := convertResourceGroupNameToLower(instance.Name)
 	if err != nil {
 		return nil, err
 	}
 	inst := azureRef{Name: resourceID}
->>>>>>> d09c20dc
 	if m.notInRegisteredAsg[inst] {
 		// We already know we don't own this instance. Return early and avoid
 		// additional calls.
