/*
Copyright 2017 The Kubernetes Authors.

Licensed under the Apache License, Version 2.0 (the "License");
you may not use this file except in compliance with the License.
You may obtain a copy of the License at

    http://www.apache.org/licenses/LICENSE-2.0

Unless required by applicable law or agreed to in writing, software
distributed under the License is distributed on an "AS IS" BASIS,
WITHOUT WARRANTIES OR CONDITIONS OF ANY KIND, either express or implied.
See the License for the specific language governing permissions and
limitations under the License.
*/

package azure

import (
	"net/http"
	"testing"

	"github.com/Azure/go-autorest/autorest"
	"github.com/stretchr/testify/assert"
	"github.com/stretchr/testify/mock"

	apiv1 "k8s.io/api/core/v1"
	"k8s.io/autoscaler/cluster-autoscaler/cloudprovider"
)

func newTestScaleSet(manager *AzureManager, name string) *ScaleSet {
	return &ScaleSet{
		azureRef: azureRef{
			Name: name,
		},
		manager: manager,
		minSize: 1,
		maxSize: 5,
	}
}

func TestMaxSize(t *testing.T) {
	provider := newTestProvider(t)
	registered := provider.azureManager.RegisterAsg(
		newTestScaleSet(provider.azureManager, "test-asg"))
	assert.True(t, registered)
	assert.Equal(t, len(provider.NodeGroups()), 1)
	assert.Equal(t, provider.NodeGroups()[0].MaxSize(), 5)
}

func TestMinSize(t *testing.T) {
	provider := newTestProvider(t)
	registered := provider.azureManager.RegisterAsg(
		newTestScaleSet(provider.azureManager, "test-asg"))
	assert.True(t, registered)
	assert.Equal(t, len(provider.NodeGroups()), 1)
	assert.Equal(t, provider.NodeGroups()[0].MinSize(), 1)
}

func TestTargetSize(t *testing.T) {
	provider := newTestProvider(t)
	registered := provider.azureManager.RegisterAsg(
		newTestScaleSet(provider.azureManager, "test-asg"))
	assert.True(t, registered)
	assert.Equal(t, len(provider.NodeGroups()), 1)

	targetSize, err := provider.NodeGroups()[0].TargetSize()
	assert.NoError(t, err)
	assert.Equal(t, targetSize, 2)
}

func TestIncreaseSize(t *testing.T) {
	provider := newTestProvider(t)
	registered := provider.azureManager.RegisterAsg(
		newTestScaleSet(provider.azureManager, "test-asg"))
	assert.True(t, registered)
	assert.Equal(t, len(provider.NodeGroups()), 1)

	err := provider.NodeGroups()[0].IncreaseSize(1)
	assert.NoError(t, err)
}

func TestBelongs(t *testing.T) {
	provider := newTestProvider(t)
	registered := provider.azureManager.RegisterAsg(
		newTestScaleSet(provider.azureManager, "test-asg"))
	assert.True(t, registered)

	scaleSet, ok := provider.NodeGroups()[0].(*ScaleSet)
	assert.True(t, ok)

	invalidNode := &apiv1.Node{
		Spec: apiv1.NodeSpec{
			ProviderID: "azure:///subscriptions/test-subscrition-id/resourcegroups/invalid-asg/providers/microsoft.compute/virtualmachinescalesets/agents/virtualmachines/0",
		},
	}
	_, err := scaleSet.Belongs(invalidNode)
	assert.Error(t, err)

	validNode := &apiv1.Node{
		Spec: apiv1.NodeSpec{
			ProviderID: "azure://" + fakeVirtualMachineScaleSetVMID,
		},
	}
	belongs, err := scaleSet.Belongs(validNode)
	assert.Equal(t, true, belongs)
	assert.NoError(t, err)
}

func TestDeleteNodes(t *testing.T) {
	manager := newTestAzureManager(t)
	scaleSetClient := &VirtualMachineScaleSetsClientMock{}
	response := autorest.Response{
		Response: &http.Response{
			Status: "OK",
		},
	}
	scaleSetClient.On("DeleteInstances", mock.Anything, "test-asg", mock.Anything, mock.Anything).Return(response, nil)
	manager.azClient.virtualMachineScaleSetsClient = scaleSetClient

	resourceLimiter := cloudprovider.NewResourceLimiter(
		map[string]int64{cloudprovider.ResourceNameCores: 1, cloudprovider.ResourceNameMemory: 10000000},
		map[string]int64{cloudprovider.ResourceNameCores: 10, cloudprovider.ResourceNameMemory: 100000000})
	provider, err := BuildAzureCloudProvider(manager, resourceLimiter)
	assert.NoError(t, err)

	registered := manager.RegisterAsg(
		newTestScaleSet(manager, "test-asg"))
	assert.True(t, registered)

	node := &apiv1.Node{
		Spec: apiv1.NodeSpec{
			ProviderID: "azure://" + fakeVirtualMachineScaleSetVMID,
		},
	}
	scaleSet, ok := provider.NodeGroups()[0].(*ScaleSet)
	assert.True(t, ok)
	err = scaleSet.DeleteNodes([]*apiv1.Node{node})
	assert.NoError(t, err)
	scaleSetClient.AssertNumberOfCalls(t, "DeleteInstances", 1)
}

func TestId(t *testing.T) {
	provider := newTestProvider(t)
	registered := provider.azureManager.RegisterAsg(
		newTestScaleSet(provider.azureManager, "test-asg"))
	assert.True(t, registered)
	assert.Equal(t, len(provider.NodeGroups()), 1)
	assert.Equal(t, provider.NodeGroups()[0].Id(), "test-asg")
}

func TestDebug(t *testing.T) {
	asg := ScaleSet{
		manager: newTestAzureManager(t),
		minSize: 5,
		maxSize: 55,
	}
	asg.Name = "test-scale-set"
	assert.Equal(t, asg.Debug(), "test-scale-set (5:55)")
}

func TestScaleSetNodes(t *testing.T) {
	provider := newTestProvider(t)
	registered := provider.azureManager.RegisterAsg(
		newTestScaleSet(provider.azureManager, "test-asg"))
	assert.True(t, registered)
	assert.Equal(t, len(provider.NodeGroups()), 1)

	fakeProviderID := "azure://" + fakeVirtualMachineScaleSetVMID
	node := &apiv1.Node{
		Spec: apiv1.NodeSpec{
			ProviderID: fakeProviderID,
		},
	}
	group, err := provider.NodeGroupForNode(node)
	assert.NoError(t, err)
	assert.NotNil(t, group, "Group should not be nil")
	assert.Equal(t, group.Id(), "test-asg")
	assert.Equal(t, group.MinSize(), 1)
	assert.Equal(t, group.MaxSize(), 5)

	ss, ok := group.(*ScaleSet)
	assert.True(t, ok)
	assert.NotNil(t, ss)
	instances, err := group.Nodes()
	assert.NoError(t, err)
	assert.Equal(t, len(instances), 1)
	assert.Equal(t, instances[0], cloudprovider.Instance{Id: fakeProviderID})
<<<<<<< HEAD
=======
}

func TestTemplateNodeInfo(t *testing.T) {
	provider := newTestProvider(t)
	registered := provider.azureManager.RegisterAsg(
		newTestScaleSet(provider.azureManager, "test-asg"))
	assert.True(t, registered)
	assert.Equal(t, len(provider.NodeGroups()), 1)

	asg := ScaleSet{
		manager: newTestAzureManager(t),
		minSize: 1,
		maxSize: 5,
	}
	asg.Name = "test-scale-set"

	nodeInfo, err := asg.TemplateNodeInfo()
	assert.NoError(t, err)
	assert.NotNil(t, nodeInfo)
	assert.NotEmpty(t, nodeInfo.Pods())
>>>>>>> d09c20dc
}<|MERGE_RESOLUTION|>--- conflicted
+++ resolved
@@ -186,8 +186,6 @@
 	assert.NoError(t, err)
 	assert.Equal(t, len(instances), 1)
 	assert.Equal(t, instances[0], cloudprovider.Instance{Id: fakeProviderID})
-<<<<<<< HEAD
-=======
 }
 
 func TestTemplateNodeInfo(t *testing.T) {
@@ -208,5 +206,4 @@
 	assert.NoError(t, err)
 	assert.NotNil(t, nodeInfo)
 	assert.NotEmpty(t, nodeInfo.Pods())
->>>>>>> d09c20dc
 }