/*
Copyright 2016 The Kubernetes Authors.

Licensed under the Apache License, Version 2.0 (the "License");
you may not use this file except in compliance with the License.
You may obtain a copy of the License at

    http://www.apache.org/licenses/LICENSE-2.0

Unless required by applicable law or agreed to in writing, software
distributed under the License is distributed on an "AS IS" BASIS,
WITHOUT WARRANTIES OR CONDITIONS OF ANY KIND, either express or implied.
See the License for the specific language governing permissions and
limitations under the License.
*/

package gce

import (
	"fmt"
	"io"
	"os"
	"regexp"
	"strings"
	"time"

	"k8s.io/autoscaler/cluster-autoscaler/cloudprovider"
	"k8s.io/autoscaler/cluster-autoscaler/config/dynamic"
	"k8s.io/autoscaler/cluster-autoscaler/utils/units"

	apiv1 "k8s.io/api/core/v1"
	"k8s.io/apimachinery/pkg/util/wait"
	provider_gce "k8s.io/kubernetes/pkg/cloudprovider/providers/gce"

	"cloud.google.com/go/compute/metadata"
	"golang.org/x/oauth2"
	"golang.org/x/oauth2/google"
	gce "google.golang.org/api/compute/v1"
	gcfg "gopkg.in/gcfg.v1"
	"k8s.io/klog"
)

const (
	refreshInterval         = 1 * time.Minute
	machinesRefreshInterval = 1 * time.Hour
	httpTimeout             = 30 * time.Second
	scaleToZeroSupported    = true
)

var (
	defaultOAuthScopes = []string{
		"https://www.googleapis.com/auth/compute",
		"https://www.googleapis.com/auth/devstorage.read_only",
		"https://www.googleapis.com/auth/service.management.readonly",
		"https://www.googleapis.com/auth/servicecontrol",
	}
)

// GceManager handles GCE communication and data caching.
type GceManager interface {
	// Refresh triggers refresh of cached resources.
	Refresh() error
	// Cleanup cleans up open resources before the cloud provider is destroyed, i.e. go routines etc.
	Cleanup() error

	// GetMigs returns list of registered MIGs.
	GetMigs() []*MigInformation
	// GetMigNodes returns mig nodes.
	GetMigNodes(mig Mig) ([]cloudprovider.Instance, error)
	// GetMigForInstance returns MIG to which the given instance belongs.
	GetMigForInstance(instance *GceRef) (Mig, error)
	// GetMigTemplateNode returns a template node for MIG.
	GetMigTemplateNode(mig Mig) (*apiv1.Node, error)
	// GetResourceLimiter returns resource limiter.
	GetResourceLimiter() (*cloudprovider.ResourceLimiter, error)
	// GetMigSize gets MIG size.
	GetMigSize(mig Mig) (int64, error)

	// SetMigSize sets MIG size.
	SetMigSize(mig Mig, size int64) error
	// DeleteInstances deletes the given instances. All instances must be controlled by the same MIG.
	DeleteInstances(instances []*GceRef) error
}

type gceManagerImpl struct {
	cache                    GceCache
	lastRefresh              time.Time
	machinesCacheLastRefresh time.Time

	GceService AutoscalingGceClient

	location              string
	projectId             string
	templates             *GceTemplateBuilder
	interrupt             chan struct{}
	regional              bool
	explicitlyConfigured  map[GceRef]bool
	migAutoDiscoverySpecs []cloudprovider.MIGAutoDiscoveryConfig
}

// CreateGceManager constructs GceManager object.
func CreateGceManager(configReader io.Reader, discoveryOpts cloudprovider.NodeGroupDiscoveryOptions, regional bool) (GceManager, error) {
	// Create Google Compute Engine token.
	var err error
	tokenSource := google.ComputeTokenSource("")
	if len(os.Getenv("GOOGLE_APPLICATION_CREDENTIALS")) > 0 {
		tokenSource, err = google.DefaultTokenSource(oauth2.NoContext, gce.ComputeScope)
		if err != nil {
			return nil, err
		}
	}
	var projectId, location string
	if configReader != nil {
		var cfg provider_gce.ConfigFile
		if err := gcfg.ReadInto(&cfg, configReader); err != nil {
			klog.Errorf("Couldn't read config: %v", err)
			return nil, err
		}
		if cfg.Global.TokenURL == "" {
			klog.Warning("Empty tokenUrl in cloud config")
		} else {
			tokenSource = provider_gce.NewAltTokenSource(cfg.Global.TokenURL, cfg.Global.TokenBody)
			klog.V(1).Infof("Using TokenSource from config %#v", tokenSource)
		}
		projectId = cfg.Global.ProjectID
		location = cfg.Global.LocalZone
	} else {
		klog.V(1).Infof("Using default TokenSource %#v", tokenSource)
	}
	if len(projectId) == 0 || len(location) == 0 {
		// XXX: On GKE discoveredProjectId is hosted master project and
		// not the project we want to use, however, zone seems to not
		// be specified in config. For now we can just assume that hosted
		// master project is in the same zone as cluster and only use
		// discoveredZone.
		discoveredProjectId, discoveredLocation, err := getProjectAndLocation(regional)
		if err != nil {
			return nil, err
		}
		if len(projectId) == 0 {
			projectId = discoveredProjectId
		}
		if len(location) == 0 {
			location = discoveredLocation
		}
	}
	klog.V(1).Infof("GCE projectId=%s location=%s", projectId, location)

	// Create Google Compute Engine service.
	client := oauth2.NewClient(oauth2.NoContext, tokenSource)
	client.Timeout = httpTimeout
	gceService, err := NewAutoscalingGceClientV1(client, projectId)
	if err != nil {
		return nil, err
	}
	manager := &gceManagerImpl{
		cache:                NewGceCache(gceService),
		GceService:           gceService,
		location:             location,
		regional:             regional,
		projectId:            projectId,
		templates:            &GceTemplateBuilder{},
		interrupt:            make(chan struct{}),
		explicitlyConfigured: make(map[GceRef]bool),
	}

	if err := manager.fetchExplicitMigs(discoveryOpts.NodeGroupSpecs); err != nil {
		return nil, fmt.Errorf("failed to fetch MIGs: %v", err)
	}
	if manager.migAutoDiscoverySpecs, err = discoveryOpts.ParseMIGAutoDiscoverySpecs(); err != nil {
		return nil, err
	}

	if err := manager.forceRefresh(); err != nil {
		return nil, err
	}

	go wait.Until(func() {
		if err := manager.cache.RegenerateInstancesCache(); err != nil {
			klog.Errorf("Error while regenerating Mig cache: %v", err)
		}
	}, time.Hour, manager.interrupt)

	return manager, nil
}

// Cleanup closes the channel to stop the goroutine refreshing cache.
func (m *gceManagerImpl) Cleanup() error {
	close(m.interrupt)
	return nil
}

// registerMig registers mig in GceManager. Returns true if the node group didn't exist before or its config has changed.
func (m *gceManagerImpl) registerMig(mig Mig) bool {
	changed := m.cache.RegisterMig(mig)
	if changed {
		// Try to build a node from template to validate that this group
		// can be scaled up from 0 nodes.
		// We may never need to do it, so just log error if it fails.
		if _, err := m.GetMigTemplateNode(mig); err != nil {
			klog.Errorf("Can't build node from template for %s, won't be able to scale from 0: %v", mig.GceRef().String(), err)
		}
	}
	return changed
}

// GetMigSize gets MIG size.
func (m *gceManagerImpl) GetMigSize(mig Mig) (int64, error) {
	if migSize, found := m.cache.GetMigTargetSize(mig.GceRef()); found {
		return migSize, nil
	}
	targetSize, err := m.GceService.FetchMigTargetSize(mig.GceRef())
	if err != nil {
		return -1, err
	}
	m.cache.SetMigTargetSize(mig.GceRef(), targetSize)
	return targetSize, nil
}

// SetMigSize sets MIG size.
func (m *gceManagerImpl) SetMigSize(mig Mig, size int64) error {
	klog.V(0).Infof("Setting mig size %s to %d", mig.Id(), size)
<<<<<<< HEAD
=======
	m.cache.InvalidateTargetSizeCacheForMig(mig.GceRef())
>>>>>>> d09c20dc
	return m.GceService.ResizeMig(mig.GceRef(), size)
}

// DeleteInstances deletes the given instances. All instances must be controlled by the same MIG.
func (m *gceManagerImpl) DeleteInstances(instances []*GceRef) error {
	if len(instances) == 0 {
		return nil
	}
	commonMig, err := m.GetMigForInstance(instances[0])
	if err != nil {
		return err
	}
	for _, instance := range instances {
		mig, err := m.GetMigForInstance(instance)
		if err != nil {
			return err
		}
		if mig != commonMig {
			return fmt.Errorf("cannot delete instances which don't belong to the same MIG.")
		}
	}
	m.cache.InvalidateTargetSizeCacheForMig(commonMig.GceRef())
	return m.GceService.DeleteInstances(commonMig.GceRef(), instances)
}

// GetMigs returns list of registered MIGs.
func (m *gceManagerImpl) GetMigs() []*MigInformation {
	return m.cache.GetMigs()
}

// GetMigForInstance returns MIG to which the given instance belongs.
func (m *gceManagerImpl) GetMigForInstance(instance *GceRef) (Mig, error) {
	return m.cache.GetMigForInstance(instance)
}

// GetMigNodes returns mig nodes.
func (m *gceManagerImpl) GetMigNodes(mig Mig) ([]cloudprovider.Instance, error) {
	return m.GceService.FetchMigInstances(mig.GceRef())
}

// Refresh triggers refresh of cached resources.
func (m *gceManagerImpl) Refresh() error {
	m.cache.InvalidateTargetSizeCache()
	if m.lastRefresh.Add(refreshInterval).After(time.Now()) {
		return nil
	}
	return m.forceRefresh()
}

func (m *gceManagerImpl) forceRefresh() error {
	m.clearMachinesCache()
	if err := m.fetchAutoMigs(); err != nil {
		klog.Errorf("Failed to fetch MIGs: %v", err)
		return err
	}
	m.lastRefresh = time.Now()
	klog.V(2).Infof("Refreshed GCE resources, next refresh after %v", m.lastRefresh.Add(refreshInterval))
	return nil
}

// Fetch explicitly configured MIGs. These MIGs should never be unregistered
// during refreshes, even if they no longer exist in GCE.
func (m *gceManagerImpl) fetchExplicitMigs(specs []string) error {
	changed := false
	for _, spec := range specs {
		mig, err := m.buildMigFromFlag(spec)
		if err != nil {
			return err
		}
		if m.registerMig(mig) {
			changed = true
		}
		m.explicitlyConfigured[mig.GceRef()] = true
	}

	if changed {
		return m.cache.RegenerateInstancesCache()
	}
	return nil
}

func (m *gceManagerImpl) buildMigFromFlag(flag string) (Mig, error) {
	s, err := dynamic.SpecFromString(flag, scaleToZeroSupported)
	if err != nil {
		return nil, fmt.Errorf("failed to parse node group spec: %v", err)
	}
	return m.buildMigFromSpec(s)
}

func (m *gceManagerImpl) buildMigFromAutoCfg(link string, cfg cloudprovider.MIGAutoDiscoveryConfig) (Mig, error) {
	s := &dynamic.NodeGroupSpec{
		Name:               link,
		MinSize:            cfg.MinSize,
		MaxSize:            cfg.MaxSize,
		SupportScaleToZero: scaleToZeroSupported,
	}
	return m.buildMigFromSpec(s)
}

func (m *gceManagerImpl) buildMigFromSpec(s *dynamic.NodeGroupSpec) (Mig, error) {
	if err := s.Validate(); err != nil {
		return nil, fmt.Errorf("invalid node group spec: %v", err)
	}
	project, zone, name, err := ParseMigUrl(s.Name)
	if err != nil {
		return nil, fmt.Errorf("failed to parse mig url: %s got error: %v", s.Name, err)
	}
	mig := &gceMig{
		gceRef: GceRef{
			Project: project,
			Name:    name,
			Zone:    zone,
		},
		gceManager: m,
		minSize:    s.MinSize,
		maxSize:    s.MaxSize,
	}
	return mig, nil
}

// Fetch automatically discovered MIGs. These MIGs should be unregistered if
// they no longer exist in GCE.
func (m *gceManagerImpl) fetchAutoMigs() error {
	exists := make(map[GceRef]bool)
	changed := false
	for _, cfg := range m.migAutoDiscoverySpecs {
		links, err := m.findMigsNamed(cfg.Re)
		if err != nil {
			return fmt.Errorf("cannot autodiscover managed instance groups: %v", err)
		}
		for _, link := range links {
			mig, err := m.buildMigFromAutoCfg(link, cfg)
			if err != nil {
				return err
			}
			exists[mig.GceRef()] = true
			if m.explicitlyConfigured[mig.GceRef()] {
				// This MIG was explicitly configured, but would also be
				// autodiscovered. We want the explicitly configured min and max
				// nodes to take precedence.
				klog.V(3).Infof("Ignoring explicitly configured MIG %s in autodiscovery.", mig.GceRef().String())
				continue
			}
			if m.registerMig(mig) {
				klog.V(3).Infof("Autodiscovered MIG %s using regexp %s", mig.GceRef().String(), cfg.Re.String())
				changed = true
			}
		}
	}

	for _, mig := range m.GetMigs() {
		if !exists[mig.Config.GceRef()] && !m.explicitlyConfigured[mig.Config.GceRef()] {
			m.cache.UnregisterMig(mig.Config)
			changed = true
		}
	}

	if changed {
		return m.cache.RegenerateInstancesCache()
	}

	return nil
}

// GetResourceLimiter returns resource limiter from cache.
func (m *gceManagerImpl) GetResourceLimiter() (*cloudprovider.ResourceLimiter, error) {
	return m.cache.GetResourceLimiter()
}

func (m *gceManagerImpl) clearMachinesCache() {
	if m.machinesCacheLastRefresh.Add(machinesRefreshInterval).After(time.Now()) {
		return
	}

	machinesCache := make(map[MachineTypeKey]*gce.MachineType)
	m.cache.SetMachinesCache(machinesCache)
	nextRefresh := time.Now()
	m.machinesCacheLastRefresh = nextRefresh
	klog.V(2).Infof("Cleared machine types cache, next clear after %v", nextRefresh)
}

// Code borrowed from gce cloud provider. Reuse the original as soon as it becomes public.
func getProjectAndLocation(regional bool) (string, string, error) {
	result, err := metadata.Get("instance/zone")
	if err != nil {
		return "", "", err
	}
	parts := strings.Split(result, "/")
	if len(parts) != 4 {
		return "", "", fmt.Errorf("unexpected response: %s", result)
	}
	location := parts[3]
	if regional {
		location, err = provider_gce.GetGCERegion(location)
		if err != nil {
			return "", "", err
		}
	}
	projectID, err := metadata.ProjectID()
	if err != nil {
		return "", "", err
	}
	return projectID, location, nil
}

func (m *gceManagerImpl) findMigsNamed(name *regexp.Regexp) ([]string, error) {
	if m.regional {
		return m.findMigsInRegion(m.location, name)
	}
	return m.GceService.FetchMigsWithName(m.location, name)
}

func (m *gceManagerImpl) getZones(region string) ([]string, error) {
	zones, err := m.GceService.FetchZones(region)
	if err != nil {
		return nil, fmt.Errorf("cannot get zones for GCE region %s: %v", region, err)
	}
	return zones, nil
}

func (m *gceManagerImpl) findMigsInRegion(region string, name *regexp.Regexp) ([]string, error) {
	links := make([]string, 0)
	zones, err := m.getZones(region)
	if err != nil {
		return nil, err
	}
	for _, z := range zones {
		zl, err := m.GceService.FetchMigsWithName(z, name)
		if err != nil {
			return nil, err
		}
		for _, link := range zl {
			links = append(links, link)
		}
	}

	return links, nil
}

// GetMigTemplateNode constructs a node from GCE instance template of the given MIG.
func (m *gceManagerImpl) GetMigTemplateNode(mig Mig) (*apiv1.Node, error) {
	template, err := m.GceService.FetchMigTemplate(mig.GceRef())
	if err != nil {
		return nil, err
	}
	cpu, mem, err := m.getCpuAndMemoryForMachineType(template.Properties.MachineType, mig.GceRef().Zone)
	if err != nil {
		return nil, err
	}
	return m.templates.BuildNodeFromTemplate(mig, template, cpu, mem)
}

func (m *gceManagerImpl) getCpuAndMemoryForMachineType(machineType string, zone string) (cpu int64, mem int64, err error) {
	if strings.HasPrefix(machineType, "custom-") {
		return parseCustomMachineType(machineType)
	}
	machine := m.cache.GetMachineFromCache(machineType, zone)
	if machine == nil {
		machine, err = m.GceService.FetchMachineType(zone, machineType)
		if err != nil {
			return 0, 0, err
		}
		m.cache.AddMachineToCache(machineType, zone, machine)
	}
	return machine.GuestCpus, machine.MemoryMb * units.MiB, nil
}

func parseCustomMachineType(machineType string) (cpu, mem int64, err error) {
	// example custom-2-2816
	var count int
	count, err = fmt.Sscanf(machineType, "custom-%d-%d", &cpu, &mem)
	if err != nil {
		return
	}
	if count != 2 {
		return 0, 0, fmt.Errorf("failed to parse all params in %s", machineType)
	}
	// Mb to bytes
	mem = mem * units.MiB
	return
}<|MERGE_RESOLUTION|>--- conflicted
+++ resolved
@@ -220,10 +220,7 @@
 // SetMigSize sets MIG size.
 func (m *gceManagerImpl) SetMigSize(mig Mig, size int64) error {
 	klog.V(0).Infof("Setting mig size %s to %d", mig.Id(), size)
-<<<<<<< HEAD
-=======
 	m.cache.InvalidateTargetSizeCacheForMig(mig.GceRef())
->>>>>>> d09c20dc
 	return m.GceService.ResizeMig(mig.GceRef(), size)
 }
 
