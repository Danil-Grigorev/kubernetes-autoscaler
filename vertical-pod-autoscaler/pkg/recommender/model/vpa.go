/*
Copyright 2017 The Kubernetes Authors.

Licensed under the Apache License, Version 2.0 (the "License");
you may not use this file except in compliance with the License.
You may obtain a copy of the License at

    http://www.apache.org/licenses/LICENSE-2.0

Unless required by applicable law or agreed to in writing, software
distributed under the License is distributed on an "AS IS" BASIS,
WITHOUT WARRANTIES OR CONDITIONS OF ANY KIND, either express or implied.
See the License for the specific language governing permissions and
limitations under the License.
*/

package model

import (
	"sort"
	"time"

	autoscaling "k8s.io/api/autoscaling/v1"
	apiv1 "k8s.io/api/core/v1"
	metav1 "k8s.io/apimachinery/pkg/apis/meta/v1"
	"k8s.io/apimachinery/pkg/labels"
	vpa_types "k8s.io/autoscaler/vertical-pod-autoscaler/pkg/apis/autoscaling.k8s.io/v1beta2"
)

// Map from VPA condition type to condition.
type vpaConditionsMap map[vpa_types.VerticalPodAutoscalerConditionType]vpa_types.VerticalPodAutoscalerCondition

func (conditionsMap *vpaConditionsMap) Set(
	conditionType vpa_types.VerticalPodAutoscalerConditionType,
	status bool, reason string, message string) *vpaConditionsMap {
	oldCondition, alreadyPresent := (*conditionsMap)[conditionType]
	condition := vpa_types.VerticalPodAutoscalerCondition{
		Type:    conditionType,
		Reason:  reason,
		Message: message,
	}
	if status {
		condition.Status = apiv1.ConditionTrue
	} else {
		condition.Status = apiv1.ConditionFalse
	}
	if alreadyPresent && oldCondition.Status == condition.Status {
		condition.LastTransitionTime = oldCondition.LastTransitionTime
	} else {
		condition.LastTransitionTime = metav1.Now()
	}
	(*conditionsMap)[conditionType] = condition
	return conditionsMap
}

func (conditionsMap *vpaConditionsMap) AsList() []vpa_types.VerticalPodAutoscalerCondition {
	conditions := make([]vpa_types.VerticalPodAutoscalerCondition, 0, len(*conditionsMap))
	for _, condition := range *conditionsMap {
		conditions = append(conditions, condition)
	}

	// Sort conditions by type to avoid elements floating on the list
	sort.Slice(conditions, func(i, j int) bool {
		return conditions[i].Type < conditions[j].Type
	})

	return conditions
}

// Vpa (Vertical Pod Autoscaler) object is responsible for vertical scaling of
// Pods matching a given label selector.
type Vpa struct {
	ID VpaID
	// Labels selector that determines which Pods are controlled by this VPA
	// object. Can be nil, in which case no Pod is matched.
	PodSelector labels.Selector
	// Map of the status conditions (keys are condition types).
	Conditions vpaConditionsMap
	// Most recently computed recommendation. Can be nil.
	Recommendation *vpa_types.RecommendedPodResources
	// All container aggregations that contribute to this VPA.
	// TODO: Garbage collect old AggregateContainerStates.
	aggregateContainerStates aggregateContainerStatesMap
	// Pod Resource Policy provided in the VPA API object. Can be nil.
	ResourcePolicy *vpa_types.PodResourcePolicy
	// Initial checkpoints of AggregateContainerStates for containers.
	// The key is container name.
	ContainersInitialAggregateState ContainerNameToAggregateStateMap
	// UpdateMode describes how recommendations will be applied to pods
	UpdateMode *vpa_types.UpdateMode
	// Created denotes timestamp of the original VPA object creation
	Created time.Time
	// CheckpointWritten indicates when last checkpoint for the VPA object was stored.
	CheckpointWritten time.Time
	// IsV1Beta1API is set to true if VPA object has labelSelector defined as in v1beta1 api.
	IsV1Beta1API bool
	// TargetRef points to the controller managing the set of pods.
	TargetRef *autoscaling.CrossVersionObjectReference
}

// NewVpa returns a new Vpa with a given ID and pod selector. Doesn't set the
// links to the matched aggregations.
func NewVpa(id VpaID, selector labels.Selector, created time.Time) *Vpa {
	vpa := &Vpa{
		ID:                              id,
		PodSelector:                     selector,
		aggregateContainerStates:        make(aggregateContainerStatesMap),
		ContainersInitialAggregateState: make(ContainerNameToAggregateStateMap),
		Created:                         created,
		Conditions:                      make(vpaConditionsMap),
<<<<<<< HEAD
=======
		IsV1Beta1API:                    false,
>>>>>>> d09c20dc
	}
	return vpa
}

// UseAggregationIfMatching checks if the given aggregation matches (contributes to) this VPA
// and adds it to the set of VPA's aggregations if that is the case.
func (vpa *Vpa) UseAggregationIfMatching(aggregationKey AggregateStateKey, aggregation *AggregateContainerState) {
	if !vpa.UsesAggregation(aggregationKey) && vpa.matchesAggregation(aggregationKey) {
		vpa.aggregateContainerStates[aggregationKey] = aggregation
	}
}

// UsesAggregation returns true iff an aggregation with the given key contributes to the VPA.
func (vpa *Vpa) UsesAggregation(aggregationKey AggregateStateKey) bool {
	_, exists := vpa.aggregateContainerStates[aggregationKey]
	return exists
}

// DeleteAggregation deletes aggregation used by this container
func (vpa *Vpa) DeleteAggregation(aggregationKey AggregateStateKey) {
	delete(vpa.aggregateContainerStates, aggregationKey)
}

// MergeCheckpointedState adds checkpointed VPA aggregations to the given aggregateStateMap.
func (vpa *Vpa) MergeCheckpointedState(aggregateContainerStateMap ContainerNameToAggregateStateMap) {
	for containerName, aggregation := range vpa.ContainersInitialAggregateState {
		aggregateContainerState, found := aggregateContainerStateMap[containerName]
		if !found {
			aggregateContainerState = NewAggregateContainerState()
			aggregateContainerStateMap[containerName] = aggregateContainerState
		}
		aggregateContainerState.MergeContainerState(aggregation)
	}
}

// AggregateStateByContainerName returns a map from container name to the aggregated state
// of all containers with that name, belonging to pods matched by the VPA.
func (vpa *Vpa) AggregateStateByContainerName() ContainerNameToAggregateStateMap {
	containerNameToAggregateStateMap := AggregateStateByContainerName(vpa.aggregateContainerStates)
	vpa.MergeCheckpointedState(containerNameToAggregateStateMap)
	return containerNameToAggregateStateMap
}

// HasRecommendation returns if the VPA object contains any recommendation
func (vpa *Vpa) HasRecommendation() bool {
	return (vpa.Recommendation != nil) && len(vpa.Recommendation.ContainerRecommendations) > 0
}

// matchesAggregation returns true iff the VPA matches the given aggregation key.
func (vpa *Vpa) matchesAggregation(aggregationKey AggregateStateKey) bool {
	if vpa.ID.Namespace != aggregationKey.Namespace() {
		return false
	}
	return vpa.PodSelector != nil && vpa.PodSelector.Matches(aggregationKey.Labels())
}<|MERGE_RESOLUTION|>--- conflicted
+++ resolved
@@ -108,10 +108,7 @@
 		ContainersInitialAggregateState: make(ContainerNameToAggregateStateMap),
 		Created:                         created,
 		Conditions:                      make(vpaConditionsMap),
-<<<<<<< HEAD
-=======
 		IsV1Beta1API:                    false,
->>>>>>> d09c20dc
 	}
 	return vpa
 }
