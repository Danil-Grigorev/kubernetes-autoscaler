--- conflicted
+++ resolved
@@ -577,12 +577,9 @@
 	//   "STARTING" - TPU node is currently starting.
 	//   "PREEMPTED" - TPU node has been preempted. Only applies to
 	// Preemptible TPU Nodes.
-<<<<<<< HEAD
-=======
 	//   "TERMINATED" - TPU node has been terminated due to maintenance or
 	// has reached the end of
 	// its life cycle (for preemptible nodes).
->>>>>>> d54edf18
 	State string `json:"state,omitempty"`
 
 	// TensorflowVersion: The version of Tensorflow running in the
