/*
 *
 * Copyright 2014 gRPC authors.
 *
 * Licensed under the Apache License, Version 2.0 (the "License");
 * you may not use this file except in compliance with the License.
 * You may obtain a copy of the License at
 *
 *     http://www.apache.org/licenses/LICENSE-2.0
 *
 * Unless required by applicable law or agreed to in writing, software
 * distributed under the License is distributed on an "AS IS" BASIS,
 * WITHOUT WARRANTIES OR CONDITIONS OF ANY KIND, either express or implied.
 * See the License for the specific language governing permissions and
 * limitations under the License.
 *
 */

package grpc

import (
	"bytes"
	"compress/gzip"
	"encoding/binary"
	"fmt"
	"io"
	"io/ioutil"
	"math"
	"net/url"
	"strings"
	"sync"
	"time"

	"golang.org/x/net/context"
	"google.golang.org/grpc/codes"
	"google.golang.org/grpc/credentials"
	"google.golang.org/grpc/encoding"
	"google.golang.org/grpc/encoding/proto"
	"google.golang.org/grpc/internal/transport"
	"google.golang.org/grpc/metadata"
	"google.golang.org/grpc/peer"
	"google.golang.org/grpc/stats"
	"google.golang.org/grpc/status"
)

// Compressor defines the interface gRPC uses to compress a message.
//
// Deprecated: use package encoding.
type Compressor interface {
	// Do compresses p into w.
	Do(w io.Writer, p []byte) error
	// Type returns the compression algorithm the Compressor uses.
	Type() string
}

type gzipCompressor struct {
	pool sync.Pool
}

// NewGZIPCompressor creates a Compressor based on GZIP.
//
// Deprecated: use package encoding/gzip.
func NewGZIPCompressor() Compressor {
	c, _ := NewGZIPCompressorWithLevel(gzip.DefaultCompression)
	return c
}

// NewGZIPCompressorWithLevel is like NewGZIPCompressor but specifies the gzip compression level instead
// of assuming DefaultCompression.
//
// The error returned will be nil if the level is valid.
//
// Deprecated: use package encoding/gzip.
func NewGZIPCompressorWithLevel(level int) (Compressor, error) {
	if level < gzip.DefaultCompression || level > gzip.BestCompression {
		return nil, fmt.Errorf("grpc: invalid compression level: %d", level)
	}
	return &gzipCompressor{
		pool: sync.Pool{
			New: func() interface{} {
				w, err := gzip.NewWriterLevel(ioutil.Discard, level)
				if err != nil {
					panic(err)
				}
				return w
			},
		},
	}, nil
}

func (c *gzipCompressor) Do(w io.Writer, p []byte) error {
	z := c.pool.Get().(*gzip.Writer)
	defer c.pool.Put(z)
	z.Reset(w)
	if _, err := z.Write(p); err != nil {
		return err
	}
	return z.Close()
}

func (c *gzipCompressor) Type() string {
	return "gzip"
}

// Decompressor defines the interface gRPC uses to decompress a message.
//
// Deprecated: use package encoding.
type Decompressor interface {
	// Do reads the data from r and uncompress them.
	Do(r io.Reader) ([]byte, error)
	// Type returns the compression algorithm the Decompressor uses.
	Type() string
}

type gzipDecompressor struct {
	pool sync.Pool
}

// NewGZIPDecompressor creates a Decompressor based on GZIP.
//
// Deprecated: use package encoding/gzip.
func NewGZIPDecompressor() Decompressor {
	return &gzipDecompressor{}
}

func (d *gzipDecompressor) Do(r io.Reader) ([]byte, error) {
	var z *gzip.Reader
	switch maybeZ := d.pool.Get().(type) {
	case nil:
		newZ, err := gzip.NewReader(r)
		if err != nil {
			return nil, err
		}
		z = newZ
	case *gzip.Reader:
		z = maybeZ
		if err := z.Reset(r); err != nil {
			d.pool.Put(z)
			return nil, err
		}
	}

	defer func() {
		z.Close()
		d.pool.Put(z)
	}()
	return ioutil.ReadAll(z)
}

func (d *gzipDecompressor) Type() string {
	return "gzip"
}

// callInfo contains all related configuration and information about an RPC.
type callInfo struct {
	compressorType        string
	failFast              bool
	stream                *clientStream
<<<<<<< HEAD
	traceInfo             traceInfo // in trace.go
=======
>>>>>>> d54edf18
	maxReceiveMessageSize *int
	maxSendMessageSize    *int
	creds                 credentials.PerRPCCredentials
	contentSubtype        string
	codec                 baseCodec
<<<<<<< HEAD
	disableRetry          bool
=======
>>>>>>> d54edf18
	maxRetryRPCBufferSize int
}

func defaultCallInfo() *callInfo {
	return &callInfo{
		failFast:              true,
		maxRetryRPCBufferSize: 256 * 1024, // 256KB
	}
}

// CallOption configures a Call before it starts or extracts information from
// a Call after it completes.
type CallOption interface {
	// before is called before the call is sent to any server.  If before
	// returns a non-nil error, the RPC fails with that error.
	before(*callInfo) error

	// after is called after the call has completed.  after cannot return an
	// error, so any failures should be reported via output parameters.
	after(*callInfo)
}

// EmptyCallOption does not alter the Call configuration.
// It can be embedded in another structure to carry satellite data for use
// by interceptors.
type EmptyCallOption struct{}

func (EmptyCallOption) before(*callInfo) error { return nil }
func (EmptyCallOption) after(*callInfo)        {}

// Header returns a CallOptions that retrieves the header metadata
// for a unary RPC.
func Header(md *metadata.MD) CallOption {
	return HeaderCallOption{HeaderAddr: md}
}

// HeaderCallOption is a CallOption for collecting response header metadata.
// The metadata field will be populated *after* the RPC completes.
// This is an EXPERIMENTAL API.
type HeaderCallOption struct {
	HeaderAddr *metadata.MD
}

func (o HeaderCallOption) before(c *callInfo) error { return nil }
func (o HeaderCallOption) after(c *callInfo) {
	if c.stream != nil {
		*o.HeaderAddr, _ = c.stream.Header()
	}
}

// Trailer returns a CallOptions that retrieves the trailer metadata
// for a unary RPC.
func Trailer(md *metadata.MD) CallOption {
	return TrailerCallOption{TrailerAddr: md}
}

// TrailerCallOption is a CallOption for collecting response trailer metadata.
// The metadata field will be populated *after* the RPC completes.
// This is an EXPERIMENTAL API.
type TrailerCallOption struct {
	TrailerAddr *metadata.MD
}

func (o TrailerCallOption) before(c *callInfo) error { return nil }
func (o TrailerCallOption) after(c *callInfo) {
	if c.stream != nil {
		*o.TrailerAddr = c.stream.Trailer()
	}
}

// Peer returns a CallOption that retrieves peer information for a unary RPC.
// The peer field will be populated *after* the RPC completes.
func Peer(p *peer.Peer) CallOption {
	return PeerCallOption{PeerAddr: p}
}

// PeerCallOption is a CallOption for collecting the identity of the remote
// peer. The peer field will be populated *after* the RPC completes.
// This is an EXPERIMENTAL API.
type PeerCallOption struct {
	PeerAddr *peer.Peer
}

func (o PeerCallOption) before(c *callInfo) error { return nil }
func (o PeerCallOption) after(c *callInfo) {
	if c.stream != nil {
		if x, ok := peer.FromContext(c.stream.Context()); ok {
			*o.PeerAddr = *x
		}
	}
}

// FailFast configures the action to take when an RPC is attempted on broken
// connections or unreachable servers.  If failFast is true, the RPC will fail
// immediately. Otherwise, the RPC client will block the call until a
// connection is available (or the call is canceled or times out) and will
// retry the call if it fails due to a transient error.  gRPC will not retry if
// data was written to the wire unless the server indicates it did not process
// the data.  Please refer to
// https://github.com/grpc/grpc/blob/master/doc/wait-for-ready.md.
//
// By default, RPCs are "Fail Fast".
func FailFast(failFast bool) CallOption {
	return FailFastCallOption{FailFast: failFast}
}

// FailFastCallOption is a CallOption for indicating whether an RPC should fail
// fast or not.
// This is an EXPERIMENTAL API.
type FailFastCallOption struct {
	FailFast bool
}

func (o FailFastCallOption) before(c *callInfo) error {
	c.failFast = o.FailFast
	return nil
}
func (o FailFastCallOption) after(c *callInfo) {}

// MaxCallRecvMsgSize returns a CallOption which sets the maximum message size the client can receive.
func MaxCallRecvMsgSize(s int) CallOption {
	return MaxRecvMsgSizeCallOption{MaxRecvMsgSize: s}
}

// MaxRecvMsgSizeCallOption is a CallOption that indicates the maximum message
// size the client can receive.
// This is an EXPERIMENTAL API.
type MaxRecvMsgSizeCallOption struct {
	MaxRecvMsgSize int
}

func (o MaxRecvMsgSizeCallOption) before(c *callInfo) error {
	c.maxReceiveMessageSize = &o.MaxRecvMsgSize
	return nil
}
func (o MaxRecvMsgSizeCallOption) after(c *callInfo) {}

// MaxCallSendMsgSize returns a CallOption which sets the maximum message size the client can send.
func MaxCallSendMsgSize(s int) CallOption {
	return MaxSendMsgSizeCallOption{MaxSendMsgSize: s}
}

// MaxSendMsgSizeCallOption is a CallOption that indicates the maximum message
// size the client can send.
// This is an EXPERIMENTAL API.
type MaxSendMsgSizeCallOption struct {
	MaxSendMsgSize int
}

func (o MaxSendMsgSizeCallOption) before(c *callInfo) error {
	c.maxSendMessageSize = &o.MaxSendMsgSize
	return nil
}
func (o MaxSendMsgSizeCallOption) after(c *callInfo) {}

// PerRPCCredentials returns a CallOption that sets credentials.PerRPCCredentials
// for a call.
func PerRPCCredentials(creds credentials.PerRPCCredentials) CallOption {
	return PerRPCCredsCallOption{Creds: creds}
}

// PerRPCCredsCallOption is a CallOption that indicates the per-RPC
// credentials to use for the call.
// This is an EXPERIMENTAL API.
type PerRPCCredsCallOption struct {
	Creds credentials.PerRPCCredentials
}

func (o PerRPCCredsCallOption) before(c *callInfo) error {
	c.creds = o.Creds
	return nil
}
func (o PerRPCCredsCallOption) after(c *callInfo) {}

// UseCompressor returns a CallOption which sets the compressor used when
// sending the request.  If WithCompressor is also set, UseCompressor has
// higher priority.
//
// This API is EXPERIMENTAL.
func UseCompressor(name string) CallOption {
	return CompressorCallOption{CompressorType: name}
}

// CompressorCallOption is a CallOption that indicates the compressor to use.
// This is an EXPERIMENTAL API.
type CompressorCallOption struct {
	CompressorType string
}

func (o CompressorCallOption) before(c *callInfo) error {
	c.compressorType = o.CompressorType
	return nil
}
func (o CompressorCallOption) after(c *callInfo) {}

// CallContentSubtype returns a CallOption that will set the content-subtype
// for a call. For example, if content-subtype is "json", the Content-Type over
// the wire will be "application/grpc+json". The content-subtype is converted
// to lowercase before being included in Content-Type. See Content-Type on
// https://github.com/grpc/grpc/blob/master/doc/PROTOCOL-HTTP2.md#requests for
// more details.
//
// If CallCustomCodec is not also used, the content-subtype will be used to
// look up the Codec to use in the registry controlled by RegisterCodec. See
// the documentation on RegisterCodec for details on registration. The lookup
// of content-subtype is case-insensitive. If no such Codec is found, the call
// will result in an error with code codes.Internal.
//
// If CallCustomCodec is also used, that Codec will be used for all request and
// response messages, with the content-subtype set to the given contentSubtype
// here for requests.
func CallContentSubtype(contentSubtype string) CallOption {
	return ContentSubtypeCallOption{ContentSubtype: strings.ToLower(contentSubtype)}
}

// ContentSubtypeCallOption is a CallOption that indicates the content-subtype
// used for marshaling messages.
// This is an EXPERIMENTAL API.
type ContentSubtypeCallOption struct {
	ContentSubtype string
}

func (o ContentSubtypeCallOption) before(c *callInfo) error {
	c.contentSubtype = o.ContentSubtype
	return nil
}
func (o ContentSubtypeCallOption) after(c *callInfo) {}

// CallCustomCodec returns a CallOption that will set the given Codec to be
// used for all request and response messages for a call. The result of calling
// String() will be used as the content-subtype in a case-insensitive manner.
//
// See Content-Type on
// https://github.com/grpc/grpc/blob/master/doc/PROTOCOL-HTTP2.md#requests for
// more details. Also see the documentation on RegisterCodec and
// CallContentSubtype for more details on the interaction between Codec and
// content-subtype.
//
// This function is provided for advanced users; prefer to use only
// CallContentSubtype to select a registered codec instead.
func CallCustomCodec(codec Codec) CallOption {
	return CustomCodecCallOption{Codec: codec}
}

// CustomCodecCallOption is a CallOption that indicates the codec used for
// marshaling messages.
// This is an EXPERIMENTAL API.
type CustomCodecCallOption struct {
	Codec Codec
}

func (o CustomCodecCallOption) before(c *callInfo) error {
	c.codec = o.Codec
	return nil
}
func (o CustomCodecCallOption) after(c *callInfo) {}

// MaxRetryRPCBufferSize returns a CallOption that limits the amount of memory
// used for buffering this RPC's requests for retry purposes.
//
// This API is EXPERIMENTAL.
func MaxRetryRPCBufferSize(bytes int) CallOption {
	return MaxRetryRPCBufferSizeCallOption{bytes}
}

// MaxRetryRPCBufferSizeCallOption is a CallOption indicating the amount of
// memory to be used for caching this RPC for retry purposes.
// This is an EXPERIMENTAL API.
type MaxRetryRPCBufferSizeCallOption struct {
	MaxRetryRPCBufferSize int
}

func (o MaxRetryRPCBufferSizeCallOption) before(c *callInfo) error {
	c.maxRetryRPCBufferSize = o.MaxRetryRPCBufferSize
	return nil
}
func (o MaxRetryRPCBufferSizeCallOption) after(c *callInfo) {}

// The format of the payload: compressed or not?
type payloadFormat uint8

const (
	compressionNone payloadFormat = 0 // no compression
	compressionMade payloadFormat = 1 // compressed
)

// parser reads complete gRPC messages from the underlying reader.
type parser struct {
	// r is the underlying reader.
	// See the comment on recvMsg for the permissible
	// error types.
	r io.Reader

	// The header of a gRPC message. Find more detail at
	// https://github.com/grpc/grpc/blob/master/doc/PROTOCOL-HTTP2.md
	header [5]byte
}

// recvMsg reads a complete gRPC message from the stream.
//
// It returns the message and its payload (compression/encoding)
// format. The caller owns the returned msg memory.
//
// If there is an error, possible values are:
//   * io.EOF, when no messages remain
//   * io.ErrUnexpectedEOF
//   * of type transport.ConnectionError
//   * an error from the status package
// No other error values or types must be returned, which also means
// that the underlying io.Reader must not return an incompatible
// error.
func (p *parser) recvMsg(maxReceiveMessageSize int) (pf payloadFormat, msg []byte, err error) {
	if _, err := p.r.Read(p.header[:]); err != nil {
		return 0, nil, err
	}

	pf = payloadFormat(p.header[0])
	length := binary.BigEndian.Uint32(p.header[1:])

	if length == 0 {
		return pf, nil, nil
	}
	if int64(length) > int64(maxInt) {
		return 0, nil, status.Errorf(codes.ResourceExhausted, "grpc: received message larger than max length allowed on current machine (%d vs. %d)", length, maxInt)
	}
	if int(length) > maxReceiveMessageSize {
		return 0, nil, status.Errorf(codes.ResourceExhausted, "grpc: received message larger than max (%d vs. %d)", length, maxReceiveMessageSize)
	}
	// TODO(bradfitz,zhaoq): garbage. reuse buffer after proto decoding instead
	// of making it for each message:
	msg = make([]byte, int(length))
	if _, err := p.r.Read(msg); err != nil {
		if err == io.EOF {
			err = io.ErrUnexpectedEOF
		}
		return 0, nil, err
	}
	return pf, msg, nil
}

// encode serializes msg and returns a buffer containing the message, or an
// error if it is too large to be transmitted by grpc.  If msg is nil, it
// generates an empty message.
func encode(c baseCodec, msg interface{}) ([]byte, error) {
	if msg == nil { // NOTE: typed nils will not be caught by this check
		return nil, nil
	}
	b, err := c.Marshal(msg)
	if err != nil {
		return nil, status.Errorf(codes.Internal, "grpc: error while marshaling: %v", err.Error())
	}
	if uint(len(b)) > math.MaxUint32 {
		return nil, status.Errorf(codes.ResourceExhausted, "grpc: message too large (%d bytes)", len(b))
	}
	return b, nil
}

// compress returns the input bytes compressed by compressor or cp.  If both
// compressors are nil, returns nil.
//
// TODO(dfawley): eliminate cp parameter by wrapping Compressor in an encoding.Compressor.
func compress(in []byte, cp Compressor, compressor encoding.Compressor) ([]byte, error) {
	if compressor == nil && cp == nil {
		return nil, nil
	}
	wrapErr := func(err error) error {
		return status.Errorf(codes.Internal, "grpc: error while compressing: %v", err.Error())
	}
	cbuf := &bytes.Buffer{}
	if compressor != nil {
		z, _ := compressor.Compress(cbuf)
		if _, err := z.Write(in); err != nil {
			return nil, wrapErr(err)
		}
		if err := z.Close(); err != nil {
			return nil, wrapErr(err)
		}
	} else {
		if err := cp.Do(cbuf, in); err != nil {
			return nil, wrapErr(err)
		}
	}
	return cbuf.Bytes(), nil
}

const (
	payloadLen = 1
	sizeLen    = 4
	headerLen  = payloadLen + sizeLen
)

// msgHeader returns a 5-byte header for the message being transmitted and the
// payload, which is compData if non-nil or data otherwise.
func msgHeader(data, compData []byte) (hdr []byte, payload []byte) {
	hdr = make([]byte, headerLen)
	if compData != nil {
		hdr[0] = byte(compressionMade)
		data = compData
	} else {
		hdr[0] = byte(compressionNone)
	}

	// Write length of payload into buf
	binary.BigEndian.PutUint32(hdr[payloadLen:], uint32(len(data)))
	return hdr, data
}

func outPayload(client bool, msg interface{}, data, payload []byte, t time.Time) *stats.OutPayload {
	return &stats.OutPayload{
		Client:     client,
		Payload:    msg,
		Data:       data,
		Length:     len(data),
		WireLength: len(payload) + headerLen,
		SentTime:   t,
	}
}

func checkRecvPayload(pf payloadFormat, recvCompress string, haveCompressor bool) *status.Status {
	switch pf {
	case compressionNone:
	case compressionMade:
		if recvCompress == "" || recvCompress == encoding.Identity {
			return status.New(codes.Internal, "grpc: compressed flag set with identity or empty encoding")
		}
		if !haveCompressor {
			return status.Newf(codes.Unimplemented, "grpc: Decompressor is not installed for grpc-encoding %q", recvCompress)
		}
	default:
		return status.Newf(codes.Internal, "grpc: received unexpected payload format %d", pf)
	}
	return nil
}

// For the two compressor parameters, both should not be set, but if they are,
// dc takes precedence over compressor.
// TODO(dfawley): wrap the old compressor/decompressor using the new API?
func recv(p *parser, c baseCodec, s *transport.Stream, dc Decompressor, m interface{}, maxReceiveMessageSize int, inPayload *stats.InPayload, compressor encoding.Compressor) error {
	pf, d, err := p.recvMsg(maxReceiveMessageSize)
	if err != nil {
		return err
	}
	if inPayload != nil {
		inPayload.WireLength = len(d)
	}

	if st := checkRecvPayload(pf, s.RecvCompress(), compressor != nil || dc != nil); st != nil {
		return st.Err()
	}

	if pf == compressionMade {
		// To match legacy behavior, if the decompressor is set by WithDecompressor or RPCDecompressor,
		// use this decompressor as the default.
		if dc != nil {
			d, err = dc.Do(bytes.NewReader(d))
			if err != nil {
				return status.Errorf(codes.Internal, "grpc: failed to decompress the received message %v", err)
			}
		} else {
			dcReader, err := compressor.Decompress(bytes.NewReader(d))
			if err != nil {
				return status.Errorf(codes.Internal, "grpc: failed to decompress the received message %v", err)
			}
			d, err = ioutil.ReadAll(dcReader)
			if err != nil {
				return status.Errorf(codes.Internal, "grpc: failed to decompress the received message %v", err)
			}
		}
	}
	if len(d) > maxReceiveMessageSize {
		// TODO: Revisit the error code. Currently keep it consistent with java
		// implementation.
		return status.Errorf(codes.ResourceExhausted, "grpc: received message larger than max (%d vs. %d)", len(d), maxReceiveMessageSize)
	}
	if err := c.Unmarshal(d, m); err != nil {
		return status.Errorf(codes.Internal, "grpc: failed to unmarshal the received message %v", err)
	}
	if inPayload != nil {
		inPayload.RecvTime = time.Now()
		inPayload.Payload = m
		// TODO truncate large payload.
		inPayload.Data = d
		inPayload.Length = len(d)
	}
	return nil
}

type rpcInfo struct {
	failfast bool
}

type rpcInfoContextKey struct{}

func newContextWithRPCInfo(ctx context.Context, failfast bool) context.Context {
	return context.WithValue(ctx, rpcInfoContextKey{}, &rpcInfo{failfast: failfast})
}

func rpcInfoFromContext(ctx context.Context) (s *rpcInfo, ok bool) {
	s, ok = ctx.Value(rpcInfoContextKey{}).(*rpcInfo)
	return
}

// Code returns the error code for err if it was produced by the rpc system.
// Otherwise, it returns codes.Unknown.
//
// Deprecated: use status.FromError and Code method instead.
func Code(err error) codes.Code {
	if s, ok := status.FromError(err); ok {
		return s.Code()
	}
	return codes.Unknown
}

// ErrorDesc returns the error description of err if it was produced by the rpc system.
// Otherwise, it returns err.Error() or empty string when err is nil.
//
// Deprecated: use status.FromError and Message method instead.
func ErrorDesc(err error) string {
	if s, ok := status.FromError(err); ok {
		return s.Message()
	}
	return err.Error()
}

// Errorf returns an error containing an error code and a description;
// Errorf returns nil if c is OK.
//
// Deprecated: use status.Errorf instead.
func Errorf(c codes.Code, format string, a ...interface{}) error {
	return status.Errorf(c, format, a...)
}

// setCallInfoCodec should only be called after CallOptions have been applied.
func setCallInfoCodec(c *callInfo) error {
	if c.codec != nil {
		// codec was already set by a CallOption; use it.
		return nil
	}

	if c.contentSubtype == "" {
		// No codec specified in CallOptions; use proto by default.
		c.codec = encoding.GetCodec(proto.Name)
		return nil
	}

	// c.contentSubtype is already lowercased in CallContentSubtype
	c.codec = encoding.GetCodec(c.contentSubtype)
	if c.codec == nil {
		return status.Errorf(codes.Internal, "no codec registered for content-subtype %s", c.contentSubtype)
	}
	return nil
}

// parseDialTarget returns the network and address to pass to dialer
func parseDialTarget(target string) (net string, addr string) {
	net = "tcp"

	m1 := strings.Index(target, ":")
	m2 := strings.Index(target, ":/")

	// handle unix:addr which will fail with url.Parse
	if m1 >= 0 && m2 < 0 {
		if n := target[0:m1]; n == "unix" {
			net = n
			addr = target[m1+1:]
			return net, addr
		}
	}
	if m2 >= 0 {
		t, err := url.Parse(target)
		if err != nil {
			return net, target
		}
		scheme := t.Scheme
		addr = t.Path
		if scheme == "unix" {
			net = scheme
			if addr == "" {
				addr = t.Host
			}
			return net, addr
		}
	}

	return net, target
}

// channelzData is used to store channelz related data for ClientConn, addrConn and Server.
// These fields cannot be embedded in the original structs (e.g. ClientConn), since to do atomic
// operation on int64 variable on 32-bit machine, user is responsible to enforce memory alignment.
// Here, by grouping those int64 fields inside a struct, we are enforcing the alignment.
type channelzData struct {
	callsStarted   int64
	callsFailed    int64
	callsSucceeded int64
	// lastCallStartedTime stores the timestamp that last call starts. It is of int64 type instead of
	// time.Time since it's more costly to atomically update time.Time variable than int64 variable.
	lastCallStartedTime int64
}

// The SupportPackageIsVersion variables are referenced from generated protocol
// buffer files to ensure compatibility with the gRPC version used.  The latest
// support package version is 5.
//
// Older versions are kept for compatibility. They may be removed if
// compatibility cannot be maintained.
//
// These constants should not be referenced from any other code.
const (
	SupportPackageIsVersion3 = true
	SupportPackageIsVersion4 = true
	SupportPackageIsVersion5 = true
)

const grpcUA = "grpc-go/" + Version<|MERGE_RESOLUTION|>--- conflicted
+++ resolved
@@ -156,19 +156,11 @@
 	compressorType        string
 	failFast              bool
 	stream                *clientStream
-<<<<<<< HEAD
-	traceInfo             traceInfo // in trace.go
-=======
->>>>>>> d54edf18
 	maxReceiveMessageSize *int
 	maxSendMessageSize    *int
 	creds                 credentials.PerRPCCredentials
 	contentSubtype        string
 	codec                 baseCodec
-<<<<<<< HEAD
-	disableRetry          bool
-=======
->>>>>>> d54edf18
 	maxRetryRPCBufferSize int
 }
 
